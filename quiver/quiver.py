from sage.arith.misc import gcd
from sage.categories.cartesian_product import cartesian_product
from sage.graphs.digraph import DiGraph
from sage.matrix.constructor import matrix
from sage.matrix.special import zero_matrix
from sage.misc.cachefunc import cached_method
from sage.modules.free_module_element import vector
from sage.rings.integer_ring import ZZ
from sage.structure.element import Element


class Quiver(Element):
    def __init__(self, G, name=None):
        r"""Constructor for a quiver.

        This takes a directed graph as input. If it is not a DiGraph instance,
        it is interpreted it as an adjacency matrix.
        For other constructions, see

        - :meth:`Quiver.from_digraph`
        - :meth:`Quiver.from_matrix`
        - :meth:`Quiver.from_string`

        INPUT:

        - ``G`` -- directed graph

        - ``name`` -- optional name for the quiver

        EXAMPLES:

        The 3-Kronecker quiver::

            sage: from quiver import *
            sage: Q = Quiver([[0, 3], [0, 0]]); Q
            a quiver with 2 vertices and 3 arrows

        A Dynkin quiver of type A_3::

            sage: Q = Quiver.from_string("1-2-3"); Q.adjacency_matrix()
            [0 1 0]
            [0 0 1]
            [0 0 0]

        A triangle-shaped quiver::

            sage: Q = Quiver.from_string("1-2-3, 1-3"); Q.adjacency_matrix()
            [0 1 1]
            [0 0 1]
            [0 0 0]

        """

        if isinstance(G, DiGraph):
            self.__G = G
        else:
            self.__G = DiGraph(matrix(G))

        # if name is None this doesn't do anything
        self.rename(name)

        # for caching purposes: order along the specified order of vertices
        self.__M = self.__G.adjacency_matrix(vertices=self.__G.vertices(sort=False))

    @classmethod
    def from_digraph(cls, G, name=None):
        r"""Construct a quiver from a DiGraph object.

        INPUT:

        - ``G`` -- directed graph

        - ``name`` -- optional name for the quiver

        OUTPUT: the quiver.

        EXAMPLES:

        The 3-Kronecker quiver::

            sage: from quiver import *
            sage: M = [[0, 3], [0, 0]]
            sage: Quiver.from_digraph(DiGraph(matrix(M))) == Quiver.from_matrix(M)
            True

        """
        return cls(G, name)

    @classmethod
    def from_matrix(cls, M, name=None):
        r"""Construct a quiver from its adjacency matrix.

        INPUT:

        - ``M`` -- adjacency matrix of the quiver

        - ``name`` -- optional name for the quiver

        OUTPUT: the quiver.

        EXAMPLES:

        The 3-Kronecker quiver::

            sage: from quiver import *
            sage: Q = Quiver.from_matrix([[0, 3], [0, 0]]); Q.adjacency_matrix()
            [0 3]
            [0 0]

        """
        return cls(DiGraph(matrix(M)), name)

    @classmethod
    def from_string(cls, Q: str, forget_labels=True, name=None):
        r"""Construct a quiver from a comma-separated list of chains like ``i-j-k-...``

        You specify an arrow from ``i`` to ``j`` by writing ``i-j``.
        Multiple arrows are specified by repeating the hyphen, so that ``1--2`` is the
        Kronecker quiver. If you write ``i-j-k`` then you have 1 arrow from ``i`` to
        ``j``and one from ``j`` to ``k``. The full quiver is specified by concatenating
        (multiple) arrows by commas.

        The values for a vertex can be anything, and the chosen names will be used for
        the vertices in the underlying graph. Labels are cast to an integer, if
        possible, and otherwise to strings.

        OUTPUT: the quiver

        INPUT:

        - ``Q`` -- a string of the format described above giving a quiver

        - ``forget_labels`` -- (default: True): whether to use labels for vertices or
          to number them ``0,...,n-1``

        - ``name`` -- optional name for the quiver

        EXAMPLES:

        The 3-Kronecker quiver defined in two different ways::

            sage: from quiver import *
            sage: Quiver.from_matrix([[0, 3], [0, 0]]) == Quiver.from_string("a---b")
            True

        A more complicated example::

            sage: Q = Quiver.from_string("a--b-3,a---3,3-a")
            sage: Q.adjacency_matrix()
            [0 2 3]
            [0 0 1]
            [1 0 0]
            sage: Q.vertices()
            [0, 1, 2]

        The actual labeling we use doesn't matter for the isomorphism type of the
        quiver::

            sage: from quiver import *
            sage: Quiver.from_matrix([[0, 3], [0, 0]]) == Quiver.from_string("12---b")
            True

        However, it does influence the labels of the vertex if we choose so::

            sage: Quiver.from_string("12---b", forget_labels=False).vertices()
            [12, 'b']
            sage: Quiver.from_string("foo---bar", forget_labels=False).vertices()
            ['foo', 'bar']

        """
        # remove all whitespace from the string
        Q = "".join(Q.split())

        # determine the vertices used in the string, preserving the order
        vertices = list(
            dict.fromkeys(
                vertex
                for chain in Q.split(",")
                for vertex in chain.split("-")
                if vertex  # this filters out "" from chained hyphens
            )
        )

        # adjacency matrix to be built
        M = zero_matrix(len(vertices))

        for chain in Q.split(","):
            pieces = chain.split("-")

            source = vertices.index(pieces[0])
            number = 1

            for piece in pieces[1:]:
                # if the string is empty we increase the number of arrows counter
                if not piece:
                    number += 1
                # if the string is non-empty we treat it as a label
                # this means we add the appropriate number of arrows
                # and make the target the source to start the process again
                if piece:
                    target = vertices.index(piece)
                    M[source, target] += number

                    number = 1
                    source, target = target, None

        G = DiGraph(M)

        # attempt to cast vertex labels to integers, otherwise to strings
        if not forget_labels:
            labels = []
            for vertex in vertices:
                try:
                    labels.append(int(vertex))
                except ValueError:
                    labels.append(str(vertex))
            G.relabel(perm=labels, inplace=True)

        return cls.from_digraph(G, name)

<<<<<<< HEAD
    def __repr__(self) -> str:
        r"""
        Internal method for :meth:`Quiver.repr`
=======
    def _repr_(self) -> str:
        r"""
        Give a shorthand string presentation for the quiver

        If a name is set, use that, if not, just give information on number of vertices
        and arrows.

        EXAMPLES:

        The 3-Kronecker quiver::

            sage: from quiver import *
            sage: Q = Quiver.from_string("1---2"); Q
            a quiver with 2 vertices and 3 arrows
            sage: Q.rename("3-Kronecker quiver"); Q
            3-Kronecker quiver

        Renaming and resetting the name::

            sage: Q = Quiver.from_string("1---2")
            sage: Q.get_custom_name()

            sage: Q.rename("3-Kronecker quiver")
            sage: Q.get_custom_name()
            '3-Kronecker quiver'
            sage: Q.reset_name()
            sage: Q.get_custom_name()

            sage: Q
            a quiver with 2 vertices and 3 arrows

>>>>>>> 14bc5b86
        """
        if self.get_custom_name():
            return self.get_custom_name()
        else:
            return "a quiver with {} vertices and {} arrows".format(
                self.adjacency_matrix().nrows(), sum(sum(self.adjacency_matrix()))
            )

    def __str__(self) -> str:
        r"""
<<<<<<< HEAD
        Internal method for :meth:`Quiver.str`
=======
        Detailed description of the quiver

        Everything you get from :meth:`Quiver.repr()` together with the adjacency
        matrix.

        EXAMPLES:

        The 3-Kronecker quiver::

            sage: from quiver import *
            sage: Q = Quiver.from_string("1---2"); print(Q)
            a quiver with 2 vertices and 3 arrows
            adjacency matrix:
            [0 3]
            [0 0]
            sage: Q.rename("3-Kronecker quiver"); print(Q)
            3-Kronecker quiver
            adjacency matrix:
            [0 3]
            [0 0]

>>>>>>> 14bc5b86
        """
        return "{}\nadjacency matrix:\n{}".format(self.repr(), self.adjacency_matrix())

    def repr(self) -> str:
        r"""
        Basic description of the quiver

        To override the output, one uses :meth:`Quiver.rename` from the `Element`
        class. The output of :meth:`Quiver.repr` is that of
        :meth:`Quiver.get_custom_name` if it is set, else it is the default specifying
        the number of vertices and arrows.

        OUTPUT: a basic description of the quiver

        EXAMPLES:

        The 3-Kronecker quiver::

            sage: from quiver import *
            sage: Q = Quiver.from_string("1---2"); Q
            a quiver with 2 vertices and 3 arrows
            sage: Q.rename("3-Kronecker quiver"); Q
            3-Kronecker quiver

        Renaming and resetting the name::

            sage: Q = Quiver.from_string("1---2")
            sage: Q.get_custom_name()

            sage: Q.rename("3-Kronecker quiver")
            sage: Q.get_custom_name()
            '3-Kronecker quiver'
            sage: Q.reset_name()
            sage: Q.get_custom_name()

            sage: Q
            a quiver with 2 vertices and 3 arrows

        """
        return self._repr_()

    def str(self) -> str:
        r"""
        Full description of the quiver

        This combines the output of :meth:`Quiver.repr` with the adjacency matrix.

        OUTPUT: a complete description of the quiver

        EXAMPLES::

        The 3-Kronecker quiver::

            sage: from quiver import *
            sage: Q = Quiver.from_string("1---2"); print(Q)
            a quiver with 2 vertices and 3 arrows
            adjacency matrix:
            [0 3]
            [0 0]
            sage: Q.rename("3-Kronecker quiver"); print(Q)
            3-Kronecker quiver
            adjacency matrix:
            [0 3]
            [0 0]

        """
        return self.__str__()

    def __eq__(self, other) -> bool:
        r"""
        Checks for equality of quivers.

        Equality here refers to equality of adjacency matrices,
        but disregarding the name of the quiver.

        INPUT:

        - ``other`` -- Quiver; the quiver to compare against

        OUTPUT: whether the adjacency matrices are the same

        EXAMPLES:

        The 2-Kronecker quiver and the generalized Kronecker quiver are the same::

            sage: from quiver import *
            sage: KroneckerQuiver() == GeneralizedKroneckerQuiver(2)
            True

        """
        return self.adjacency_matrix() == other.adjacency_matrix()

    def _is_vector(self, x):
        r"""
        Checks whether ``x`` is an element of :math:`\mathbb{Z}Q_0`

        If the quiver doesn't use vertex labels we check that it has the right length.
        If the quiver uses vertex labels, we check that ``x`` is a dict with the right
        set of keys.

        We actually do not care whether the values are in :math:`\mathbb{Z}`.

        INPUT:

        - ``x`` -- vector

        OUTPUT: whether ``x`` can be used as a dimension vector for the quiver

        EXAMPLES:

        Some basic examples::

            sage: from quiver import *
            sage: Q = KroneckerQuiver(3)
            sage: Q._is_vector([2, 3])
            True
            sage: Q._is_vector([0, 0])
            True
            sage: Q._is_vector([-2, -2])
            True
            sage: Q._is_vector([1, 2, 3])
            False

        We allow non-integral values, because this can be useful for stability::

            sage: Q._is_vector([1/2, 3])
            True

        An example with vertex labels::

            sage: Q = Quiver.from_string("foo---bar", forget_labels=False)
            sage: Q._is_vector({"foo" : 0, "bar" : 0})
            True
            sage: Q._is_vector({"bar" : 0, "foo" : 0})
            True
            sage: Q._is_vector({"baz" : 0, "ofo" : 0})
            False

        """
        if isinstance(x, dict):
            return set(x.keys()) == set(self.vertices())

        return len(x) == self.number_of_vertices()

    def _is_dimension_vector(self, d):
        r"""
        Checks whether ``d`` is a dimension vector of the quiver

        If the quiver doesn't use vertex labels we check that it has the right length
        and has positive entries.
        If the quiver uses vertex labels, we check that ``d`` is a dict with the right
        set of keys and positive entries.

        We only check for non-negativity, not for integrality.

        INPUT:

        - ``d`` -- dimension vector

        OUTPUT: whether ``d`` can be used as a dimension vector for the quiver

        EXAMPLES:

        Some basic examples::

            sage: from quiver import *
            sage: Q = KroneckerQuiver(3)
            sage: Q._is_dimension_vector([2, 3])
            True
            sage: Q._is_dimension_vector([0, 0])
            True
            sage: Q._is_dimension_vector([-2, -2])
            False
            sage: Q._is_dimension_vector([1, 2, 3])
            False

        An example with vertex labels::

            sage: Q = Quiver.from_string("foo---bar", forget_labels=False)
            sage: Q._is_dimension_vector({"foo" : 2, "bar" : 3})
            True
            sage: Q._is_dimension_vector({"bar" : 0, "foo" : -1})
            False
            sage: Q._is_dimension_vector({"baz" : 0, "ofo" : 0})
            False

        """
        if not self._is_vector(d):
            return False

        if isinstance(d, dict):
            return all(di >= 0 for di in d.values())

        return all(di >= 0 for di in d)

    def _coerce_dimension_vector(self, d):
        r"""
        Coerces ``d`` to be a dimension vector of the quiver

        The input ``d`` must be a data structure that is indexed
        by the vertices of the quiver, so most likely a dict, list, or vector.
        It is coerced to a vector, see :meth:`Quiver._coerce_vector`.

        As a consistency check we verify that all entries are non-negative,
        raising a `ValueError` if it isn't the case.

        INPUT:

        - ``d``: a candidate dimension vector

        OUTPUT: either a dict or vector

        EXAMPLES:

        The 3-Kronecker quiver::

            sage: from quiver import *
            sage: Q = GeneralizedKroneckerQuiver(3)
            sage: Q._coerce_dimension_vector([1, 2])
            (1, 2)
            sage: Q._coerce_dimension_vector([1, 2, 3, 4])
            Traceback (most recent call last):
            ...
            ValueError: The input is not an element of :math:`\mathbb{Z}Q_0`.
            sage: Q._coerce_dimension_vector([1, -3])
            Traceback (most recent call last):
            ...
            ValueError: The input is not a dimension vector of the quiver.

        """
        d = self._coerce_vector(d)
        if all(di >= 0 for di in d):
            return d
        else:
            raise ValueError("The input is not a dimension vector of the quiver.")

    def _coerce_vector(self, x):
        r"""
        Coerces ``x`` to be a vector in :math:`\mathbb{Z}Q_0`.

        The input ``x`` must be a data structure that is indexed by
        the vertices of the quiver,
        so most likely a dict, list, tuple, or vector.

        It raises a `ValueError` if it is not a data structure of length the number
        of vertices in the quiver.

        INPUT:

        - ``x``: a list, tuple, or dict of integers

        OUTPUT: a Sage vector if ``x`` is an element of :math:`\mathbb{Z}Q_0`

        EXAMPLES:

        The 3-Kronecker quiver::

            sage: from quiver import *
            sage: Q = GeneralizedKroneckerQuiver(3)
            sage: Q._coerce_vector([-1, 2])
            (-1, 2)
            sage: Q._coerce_vector([1, 2, 3, 4])
            Traceback (most recent call last):
            ...
            ValueError: The input is not an element of :math:`\mathbb{Z}Q_0`.

        """
        if len(x) != self.number_of_vertices():
            raise ValueError(r"The input is not an element of :math:`\mathbb{Z}Q_0`.")

        if isinstance(x, list) or isinstance(x, tuple):
            x = vector(ZZ, x)
        elif isinstance(x, dict):
            x = vector(ZZ, [x[i] for i in self.vertices()])

        # so that it can be used for hashing
        x.set_immutable()

        return x

    """
    Basic graph-theoretic properties of the quiver
    """

    def adjacency_matrix(self):
        r"""
        Returns the adjacency matrix of the quiver.

        OUTPUT: The square matrix ``M`` whose entry ``M[i,j]`` is the number of arrows
        from the vertex ``i`` to the vertex ``j``

        EXAMPLES::

        The adjacency matrix of a quiver construct from an adjacency matrix::

            sage: from quiver import *
            sage: M = matrix([[0, 3], [0, 0]])
            sage: M == Quiver(M).adjacency_matrix()
            True

        """
        return self.__M

    def graph(self):
        r"""
        Return the underlying graph of the quiver

        OUTPUT: the underlying quiver as a DiGraph object

        EXAMPLES:

        The underlying graph of the quiver from a directed graph is that graph::

            sage: from quiver import *
            sage: G = DiGraph(matrix([[0, 3], [0, 0]]))
            sage: G == Quiver.from_digraph(G).graph()
            True

        """
        return self.__G

    def vertices(self):
        r"""
        Return the vertices of the quiver

        If the quiver is created from a DiGraph or string, the vertices are labelled
        using the data in the DiGraph or string, as explained in
        :meth:`Quiver.from_digraph` or :meth:`Quiver.from_string`.
        If the quiver is created from a matrix, the vertices are labelled from `0`
        to `n-1`, where `n` is the number of rows or columns in the matrix.

        OUTPUT: the vertices in the underlying graph

        EXAMPLES:

        Usually the vertices will be just integers::

            sage: from quiver import *
            sage: Quiver([[0, 3], [0, 0]]).vertices()
            [0, 1]

        We can have non-trivial labels for a quiver::

            sage: Quiver.from_string("foo---bar", forget_labels=False).vertices()
            ['foo', 'bar']

        """
        return self.graph().vertices(sort=False)

    def number_of_vertices(self) -> int:
        r"""Returns the number of vertices

        OUTPUT: the number of vertices

        EXAMPLES:

        There are 3 vertices in a 3-vertex quiver::

            sage: from quiver import *
            sage: ThreeVertexQuiver(1, 2, 4).number_of_vertices()
            3

        """
        return self.graph().order()

    def __has_vertex_labels(self) -> bool:
        r"""Check whether vertex labels are used

        EXAMPLES:

        With vertex labels::

            sage: from quiver import *
            sage: Q = KroneckerQuiver(2)
            sage: Q._Quiver__has_vertex_labels()
            False

        With vertex labels::

            sage: Q = Quiver.from_string("foo---bar", forget_labels=False)
            sage: Q._Quiver__has_vertex_labels()
            True

        """
        return self.vertices() != list(range(self.number_of_vertices()))

    def number_of_arrows(self) -> int:
        r"""Returns the number of arrows

        OUTPUT: the number of arrows

        EXAMPLES:

        There are 7 arrows in this 3-vertex quiver::

            sage: from quiver import *
            sage: ThreeVertexQuiver(1, 2, 4).number_of_arrows()
            7

        """
        return self.graph().size()

    def is_acyclic(self) -> bool:
        r"""Returns whether the quiver is acyclic.

        OUTPUT: True if the quiver is acyclic, False otherwise.

        EXAMPLES:

        An acyclic graph::

            sage: from quiver import *
            sage: KroneckerQuiver(3).is_acyclic()
            True

        A non-acyclic graph::

            sage: GeneralizedJordanQuiver(5).is_acyclic()
            False

        """
        return self.graph().is_directed_acyclic()

    def is_connected(self) -> bool:
        r"""Returns whether the underlying graph of the quiver is connected or not.

        OUTPUT: True if the quiver is connected, False otherwise.

        EXAMPLES:

        The n-Kronecker quivers are connected::

            sage: from quiver import *
            sage: KroneckerQuiver(4).is_connected()
            True

        The loop quivers are connected::

            sage: GeneralizedJordanQuiver(3).is_connected()
            True
        """
        return self.graph().is_connected()

    """
    Some graph-theoretic properties of the quiver
    """

    def in_degree(self, i):
        r"""Returns the in-degree of a vertex.

        The in-degree of ``i`` is the number of incoming arrows at ``i``.

        The parameter ``i`` must be an element of the vertices of the underlying graph.
        If constructed from a matrix or string, ``i`` can go from `0` to
        `n-1` where `n` is the number of vertices in the graph.

        INPUT:

        - ``i`` -- a vertex of the underlying graph

        OUTPUT: The in-degree of the vertex ``i``

        EXAMPLES:

        In the 3-Kronecker quiver the in-degree is either 0 or 3::

            sage: from quiver import *
            sage: Q = GeneralizedKroneckerQuiver(3)
            sage: Q.in_degree(0)
            0
            sage: Q.in_degree(1)
            3

        If we specified a non-standard labeling on the vertices we must use it::

            sage: Q = Quiver.from_string("a---b", forget_labels=False)
            sage: Q.in_degree("a")
            0
            sage: Q.in_degree("b")
            3

        """
        return self.graph().in_degree(i)

    def out_degree(self, i):
        r"""Returns the out-degree of a vertex.

        The parameter ``i`` must be an element of the vertices of the underlying graph.
        If constructed from a matrix or string, ``i`` can go from `0` to
        `n-1` where `n` is the number of vertices in the graph.

        The out-degree of ``i`` is the number of outgoing arrows at ``i``.

        INPUT:

        - ``i`` -- a vertex of the underlying graph

        OUTPUT: The out-degree of the vertex ``i``

        EXAMPLES:

        In the 3-Kronecker quiver the out-degree is either 3 or 0::

            sage: from quiver import *
            sage: Q = GeneralizedKroneckerQuiver(3)
            sage: Q.out_degree(0)
            3
            sage: Q.out_degree(1)
            0

        If we specified a non-standard labeling on the vertices we must use it::

            sage: Q = Quiver.from_string("a---b", forget_labels=False)
            sage: Q.out_degree("a")
            3
            sage: Q.out_degree("b")
            0

        """
        return self.graph().out_degree(i)

    def is_source(self, i) -> bool:
        """Checks if ``i`` is a source of the quiver

        The vertex ``i`` is a source if there are no incoming arrows at ``i``.

        INPUT:

        - ``i`` -- a vertex of the quiver

        OUTPUT: whether ``i`` is a source of the quiver

        EXAMPLES:

        The 3-Kronecker quiver has one source::

            sage: from quiver import *
            sage: Q = GeneralizedKroneckerQuiver(3)
            sage: Q.is_source(0)
            True
            sage: Q.is_source(1)
            False

        If we specified a non-standard labeling on the vertices we must use it::

            sage: Q = Quiver.from_string("a---b", forget_labels=False)
            sage: Q.is_source("a")
            True
            sage: Q.is_source("b")
            False

        """
        return self.in_degree(i) == 0

    def is_sink(self, i) -> bool:
        """Checks if ``i`` is a sink of the quiver

        The vertex ``i`` is a sink if there are no outgoing arrows out of ``i``.

        INPUT:

        - ``i`` -- a vertex of the quiver

        OUTPUT: whether ``i`` is a sink of the quiver

        EXAMPLES

        The 3-Kronecker quiver has one sink::

            sage: from quiver import *
            sage: Q = GeneralizedKroneckerQuiver(3)
            sage: Q.is_sink(0)
            False
            sage: Q.is_sink(1)
            True

        If we specified a non-standard labeling on the vertices we must use it::

            sage: Q = Quiver.from_string("a---b", forget_labels=False)
            sage: Q.is_sink("a")
            False
            sage: Q.is_sink("b")
            True

        """
        return self.out_degree(i) == 0

    def sources(self):
        r"""Return the vertices which are sources in the quiver

        OUTPUT: the list of vertices without incoming edges

        EXAMPLES:

        The 3-Kronecker quiver has one source::

            sage: from quiver import *
            sage: GeneralizedKroneckerQuiver(3).sources()
            [0]

        It is possible that a quiver has no sources::

            sage: JordanQuiver().sources()
            []

        """
        return list(filter(lambda i: self.is_source(i), self.vertices()))

    def sinks(self):
        r"""Return the vertices which are sinks in the quiver

        OUTPUT: the list of vertices without incoming edges

        EXAMPLES:

        The 3-Kronecker quiver has one source::

            sage: from quiver import *
            sage: GeneralizedKroneckerQuiver(3).sources()
            [0]

        It is possible that a quiver has no sinks::

            sage: JordanQuiver().sinks()
            []

        """
        return list(filter(lambda i: self.is_sink(i), self.vertices()))

    """
    Basic representation-theoretical properties of the quiver
    """

    def euler_matrix(self):
        r"""Returns the Euler matrix of the quiver

        This is the matrix representing the Euler form, defined by

        .. MATH::

            \langle\mathbf{d},\mathbf{e}\rangle=
            \sum_{i\in Q_0}d_i e_i-\sum_{\alpha\in Q_1}d_{s(\alpha)}e_{t(\alpha)}

        In the basis given by the vertices, it can be written as the difference
        of the identity matrix and the adjacency matrix.

        OUTPUT: the Euler matrix of the quiver

        EXAMPLES:

        The Kronecker 3-quiver::

            sage: from quiver import *
            sage: GeneralizedKroneckerQuiver(3).euler_matrix()
            [ 1 -3]
            [ 0  1]

        It uses the basis of the vertices, so it agrees with this alternative
        definition::

            sage: Quiver.from_string("foo---bar", forget_labels=False).euler_matrix()
            [ 1 -3]
            [ 0  1]

        """
        return matrix.identity(self.number_of_vertices()) - self.adjacency_matrix()

    def euler_form(self, x, y) -> int:
        r"""The value :math:`\langle x,y\rangle` of the Euler form

        INPUT:

        - ``x`` -- an element of :math:`\mathbb{Z}Q_0`

        - ``y`` -- an element of :math:`\mathbb{Z}Q_0`

        OUTPUT: the value of the Euler form, i.e., ``x * self.euler_matrix() * y``

        EXAMPLES:

        An example using the Kronecker quiver::

            sage: from quiver import *
            sage: Q = GeneralizedKroneckerQuiver(3)
            sage: Q.euler_form([1, 3], [2, -2])
            2

        It uses the basis of the vertices, so we specify the entries of elements of
        :math:`\mathbb{Z}Q_0` in this order, thus the same example as before::

            sage: Q = Quiver.from_string("foo---bar", forget_labels=False)
            sage: Q.euler_form([1, 3], [2, -2])
            2

        """
        x = self._coerce_vector(x)
        y = self._coerce_vector(y)

        return x * self.euler_matrix() * y

    def cartan_matrix(self):
        r"""Returns the Cartan matrix of the quiver

        This is the matrix representing the symmetrization of the Euler form,
        see :meth:`Quiver.euler_matrix`

        OUTPUT: the Cartan matrix of the quiver

        EXAMPLES::

        The Kronecker 3-quiver::

            sage: from quiver import *
            sage: GeneralizedKroneckerQuiver(3).cartan_matrix()
            [ 2 -3]
            [-3  2]

        """
        return self.euler_matrix() + self.euler_matrix().transpose()

    def symmetrized_euler_form(self, x, y) -> int:
        r"""The value :math:`(x,y)` of the Euler form

        INPUT:

        - ``x`` -- an element of :math:`\mathbb{Z}Q_0`

        - ``y`` -- an element of :math:`\mathbb{Z}Q_0`

        OUTPUT: the value of the symmetrized Euler form applied to ``x`` and ``y``

        EXAMPLES:

        An example using the Kronecker quiver::

            sage: from quiver import *
            sage: Q = GeneralizedKroneckerQuiver(3)
            sage: Q.symmetrized_euler_form([1, 3], [2, -2])
            -20

        It uses the basis of the vertices, so we specify the entries of elements of
        :math:`\mathbb{Z}Q_0` in this order, thus the same example as before::

            sage: Q = Quiver.from_string("foo---bar", forget_labels=False)
            sage: Q.symmetrized_euler_form([1, 3], [2, -2])
            -20

        """
        x = self._coerce_vector(x)
        y = self._coerce_vector(y)

        return self.euler_form(x, y) + self.euler_form(y, x)

    def tits_form(self, x) -> int:
        r"""The value of the Tits quadratic form of the quiver at ``x``

        This is really just the value :math:`\langle x,x\rangle` of the Euler form,
        or half of the value :math:`(x,x)` of the symmetrized Euler form.

        INPUT:

        - ``x`` -- an element of :math:`\mathbb{Z}Q_0`

        OUTPUT: the value of the Tits form applied to ``x``

        EXAMPLES:

        An example using the Kronecker quiver::

            sage: from quiver import *
            sage: Q = GeneralizedKroneckerQuiver(3)
            sage: Q.tits_form([2, 3])
            -5

        It uses the basis of the vertices, so we specify the entries of elements of
        :math:`\mathbb{Z}Q_0` in this order, thus the same example as before::

            sage: Q = Quiver.from_string("foo---bar", forget_labels=False)
            sage: Q.tits_form([2, 3])
            -5

        """
        return self.euler_form(x, x)

    """
    Constructing new quivers out of old
    """

    def opposite_quiver(self):
        r"""
        Returns the opposite quiver

        The opposite quiver is the quiver with all arrows reversed.
        Its adjacency matrix is given by the transpose of the adjacency matrix.

        OUTPUT: the opposite quiver

        EXAMPLES:

        The opposite of the 3-Kronecker quiver::

            sage: from quiver import *
            sage: print(GeneralizedKroneckerQuiver(3).opposite_quiver())
            opposite of 3-Kronecker quiver
            adjacency matrix:
            [0 0]
            [3 0]

        It preserves the labelling of the vertices::

            sage: Q = Quiver.from_string("foo---bar", forget_labels=False)
            sage: Qopp = Q.opposite_quiver()
            sage: Qopp.vertices()
            ['foo', 'bar']
            sage: Qopp.adjacency_matrix()
            [0 0]
            [3 0]

        """
        name = None
        if self.get_custom_name():
            name = "opposite of " + self.get_custom_name()

        return Quiver.from_digraph(self.graph().reverse(), name)

    def doubled_quiver(self):
        r"""
        Returns the doubled quiver

        The double of a quiver is the quiver where for each arrow
        we add an arrow in the opposite direction.

        Its adjacency matrix is the sum of the adjacency matrix
        of the original quiver and its transpose.

        OUTPUT: the doubled quiver

        EXAMPLES:

        The double of the 3-Kronecker quiver::

            sage: from quiver import *
            sage: print(GeneralizedKroneckerQuiver(3).doubled_quiver())
            double of 3-Kronecker quiver
            adjacency matrix:
            [0 3]
            [3 0]

        It preserves the labelling of the vertices::

            sage: Q = Quiver.from_string("foo---bar", forget_labels=False)
            sage: Qbar = Q.doubled_quiver()
            sage: Qbar.vertices()
            ['foo', 'bar']
            sage: Qbar.adjacency_matrix()
            [0 3]
            [3 0]

        """
        G = DiGraph(self.graph())
        G.add_edges(self.opposite_quiver().graph().edges())

        name = None
        if self.get_custom_name():
            name = "double of " + self.get_custom_name()

        return Quiver.from_digraph(G, name)

    def framed_quiver(self, framing, vertex="-oo"):
        r"""
        Returns the framed quiver with framing vector ``framing``

        The optional parameter ``vertex`` determines the name of the framing vertex,
        which defaults to `-oo`.

        The framed quiver has one additional vertex, and `f_i` many arrows from
        the framing vertex to `i`, for every `i\in Q_0`.

        INPUT:

        - ``framing`` -- list of non-negative integers saying how many arrows from the
          framed vertex to ``i``

        - ``vertex`` (default: "-oo") -- name of the framing vertex

        OUTPUT: the framed quiver

        EXAMPLES:

        Framing the 3-Kronecker quiver::

            sage: from quiver import *
            sage: Q = GeneralizedKroneckerQuiver(3).framed_quiver([1, 0])
            sage: print(Q)
            framing of 3-Kronecker quiver
            adjacency matrix:
            [0 1 0]
            [0 0 3]
            [0 0 0]
            sage: Q.vertices()
            ['-oo', 0, 1]
            sage: Q = GeneralizedKroneckerQuiver(3).framed_quiver([2, 2], vertex="a")
            sage: print(Q)
            framing of 3-Kronecker quiver
            adjacency matrix:
            [0 2 2]
            [0 0 3]
            [0 0 0]
            sage: Q.vertices()
            ['a', 0, 1]

        If you frame twice it will have to use a different vertex label::

            sage: Q = GeneralizedKroneckerQuiver(3).framed_quiver([2, 2])
            sage: Q.framed_quiver([1, 1, 1]).vertices()
            Traceback (most recent call last):
            ...
            ValueError: -oo is already a vertex

        """
        if vertex in self.vertices():
            raise ValueError("{} is already a vertex".format(vertex))

        framing = self._coerce_dimension_vector(framing)

        G = DiGraph(self.graph())

        # adding framing the vertex (as the _first_ vertex by default)
        G.add_vertex(vertex)

        # adding the arrows according to the framing vector
        for i, v in enumerate(self.vertices()):
            G.add_edges([(vertex, v)] * framing[i])

        name = None
        if self.get_custom_name():
            name = "framing of " + self.get_custom_name()

        return Quiver.from_digraph(G, name)

    def coframed_quiver(self, coframing, vertex="+oo"):
        r"""
        Returns the coframed quiver with coframing vector ``coframing``

        The optional parameter ``vertex`` determines the name of the coframing vertex,
        which defaults to `+oo`.

        The coframed quiver has one additional vertex, and `f_i` many arrows from
        the vertex `i` to the coframed vertex, for every `i\in Q_0`.

        INPUT:

        - ``coframing`` -- list of non-negative integers saying how many arrows go from
          the framed vertex to `i`

        - ``vertex`` (default: None) -- name of the framing vertex

        OUTPUT: the framed quiver

        EXAMPLES:

        Coframing the 3-Kronecker quiver::

            sage: from quiver import *
            sage: Q = GeneralizedKroneckerQuiver(3).coframed_quiver([1, 0])
            sage: print(Q)
            coframing of 3-Kronecker quiver
            adjacency matrix:
            [0 3 1]
            [0 0 0]
            [0 0 0]
            sage: Q.vertices()
            [0, 1, '+oo']
            sage: Q = GeneralizedKroneckerQuiver(3).coframed_quiver([2, 2], vertex="a")
            sage: print(Q)
            coframing of 3-Kronecker quiver
            adjacency matrix:
            [0 3 2]
            [0 0 2]
            [0 0 0]
            sage: Q.vertices()
            [0, 1, 'a']

        If you coframe twice it will have to use a different vertex label::

            sage: Q = GeneralizedKroneckerQuiver(3).coframed_quiver([2, 2])
            sage: Q.coframed_quiver([1, 1, 1]).vertices()
            Traceback (most recent call last):
            ...
            ValueError: +oo is already a vertex

        """
        if vertex in self.vertices():
            raise ValueError("{} is already a vertex".format(vertex))

        coframing = self._coerce_dimension_vector(coframing)

        # build the graph from the ground up
        G = DiGraph([self.vertices() + [vertex], []], multiedges=True, loops=True)

        # there doesn't seem to be a way to save the order of vertices otherwise
        # so make sure the coframing vertex appears last
        permutation = dict(zip(G.vertices(), self.vertices() + [vertex]))
        G.relabel(perm=permutation, inplace=True)

        # adding the existing arrows
        G.add_edges(self.graph().edges())

        # adding the arrows according to the framing vector
        for i, v in enumerate(self.vertices()):
            G.add_edges([(v, vertex)] * coframing[i])

        name = None
        if self.get_custom_name():
            name = "coframing of " + self.get_custom_name()

        return Quiver.from_digraph(G, name)

    def full_subquiver(self, vertices):
        r"""Returns the full subquiver supported on the given set of vertices

        INPUT:

        - ``vertices``: list of vertices for the subquiver

        OUTPUT: the full subquiver on the specified vertices

        EXAMPLES:

        Some basic examples::

            sage: from quiver import *
            sage: Q = ThreeVertexQuiver(2, 3, 4)
            sage: print(Q.full_subquiver([0, 1]))
            full subquiver of an acyclic 3-vertex quiver of type (2, 3, 4)
            adjacency matrix:
            [0 2]
            [0 0]
            sage: print(Q.full_subquiver([0, 2]))
            full subquiver of an acyclic 3-vertex quiver of type (2, 3, 4)
            adjacency matrix:
            [0 3]
            [0 0]

        If we specified a non-standard labeling on the vertices we must use it::

            sage: Q = Quiver.from_string("a--b----c,a---c", forget_labels=False)
            sage: Q == ThreeVertexQuiver(2, 3, 4)
            True
            sage: print(Q.full_subquiver(["a", "b"]))
            a quiver with 2 vertices and 2 arrows
            adjacency matrix:
            [0 2]
            [0 0]
            sage: print(Q.full_subquiver(["a", "c"]))
            a quiver with 2 vertices and 3 arrows
            adjacency matrix:
            [0 3]
            [0 0]

        """
        name = None
        if self.get_custom_name():
            name = "full subquiver of " + self.get_custom_name()

        return Quiver.from_digraph(self.graph().subgraph(vertices=vertices), name)

    """
    Dimension vectors and roots
    """

    @cached_method
    def zero_vector(self):
        r"""
        Returns the zero dimension vector.

        The output is adapted to the vertices.

        OUTPUT: the zero dimension vector

        EXAMPLES:

        Usually it is an actual vector::

            sage: from quiver import *
            sage: KroneckerQuiver(3).zero_vector()
            (0, 0)
            sage: type(KroneckerQuiver(3).zero_vector())
            <class 'sage.modules.vector_integer_dense.Vector_integer_dense'>

        But if the quiver has custom vertex labels it is a dict::

            sage: Q = Quiver.from_string("a--b----c,a---c", forget_labels=False)
            sage: Q.zero_vector()
            {'a': 0, 'b': 0, 'c': 0}

        """
        if self.__has_vertex_labels():
            return {i: 0 for i in self.vertices()}

        return vector([0] * self.number_of_vertices())

    @cached_method
    def thin_dimension_vector(self):
        r"""
        Returns the thin dimension vector, i.e., all ones

        The output is adapted to the vertices.

        OUTPUT: the thin dimension vector

        EXAMPLES:

        Usually it is an actual vector::

            sage: from quiver import *
            sage: KroneckerQuiver(3).thin_dimension_vector()
            (1, 1)
            sage: type(KroneckerQuiver(3).thin_dimension_vector())
            <class 'sage.modules.vector_integer_dense.Vector_integer_dense'>

        But if the quiver has custom vertex labels it is a dict::

            sage: Q = Quiver.from_string("a--b----c,a---c", forget_labels=False)
            sage: Q.thin_dimension_vector()
            {'a': 1, 'b': 1, 'c': 1}

        """
        if self.__has_vertex_labels():
            return {i: 1 for i in self.vertices()}

        return vector([1] * self.number_of_vertices())

    @cached_method
    def simple_root(self, i):
        r"""
        Returns the simple root at the vertex ``i``

        The output is adapted to the vertices.

        OUTPUT: the simple root at the vertex ``i``

        EXAMPLES:

        Usually it is an actual vector::

            sage: from quiver import *
            sage: KroneckerQuiver(3).simple_root(1)
            (0, 1)
            sage: type(KroneckerQuiver(3).simple_root(1))
            <class 'sage.modules.vector_integer_dense.Vector_integer_dense'>

        But if the quiver has custom vertex labels it is a dict::

            sage: Q = Quiver.from_string("a--b----c,a---c", forget_labels=False)
            sage: Q.simple_root("b")
            {'a': 0, 'b': 1, 'c': 0}

        """
        if self.__has_vertex_labels():
            root = {i: 0 for i in self.vertices()}
        else:
            root = vector([0] * self.number_of_vertices())
        root[i] = 1

        return root

    def is_root(self, x) -> bool:
        r"""Checks whether ``x`` is a root of the underlying diagram of the quiver.

        A root is a non-zero vector `x` in :math:`\mathbb{Z}Q_0` such that
        the Tits form of `x` is at most 1.

        INPUT:

        - ``x``: integer vector

        OUTPUT: whether ``x`` is a root

        EXAMPLES:

        Some roots and non-roots for the 3-Kronecker quiver::

            sage: from quiver import *
            sage: Q = KroneckerQuiver(3)
            sage: Q.is_root([2, 3])
            True
            sage: Q.is_root(Q.zero_vector())
            False
            sage: Q.is_root([4, 1])
            False

        """
        x = self._coerce_vector(x)

        return any(x) and self.tits_form(x) <= 1

    def is_real_root(self, x) -> bool:
        r"""Checks whether ``x`` is a real root of the underlying diagram of the quiver.

        A root is called real if its Tits form equals 1.

        INPUT:

        - ``x``: integer vector

        OUTPUT: whether ``x`` is a real root

        EXAMPLES:

        Some real and non-real for the 3-Kronecker quiver::

            sage: from quiver import *
            sage: Q = KroneckerQuiver(3)
            sage: Q.is_real_root([2, 3])
            False
            sage: Q.is_real_root(Q.zero_vector())
            False
            sage: Q.is_real_root([3, 1])
            True

        """
        x = self._coerce_vector(x)

        return self.tits_form(x) == 1

    def is_imaginary_root(self, x) -> bool:
        r"""Checks whether ``x`` is a imaginary root of the quiver.

        A root is called imaginary if its Tits form is non-positive.

        INPUT:

        - ``x``: integer vector

        OUTPUT: whether ``x`` is an imaginary root

        EXAMPLES:

        Some imaginary roots and non imaginary roots for the 3-Kronecker quiver::

            sage: from quiver import *
            sage: Q = KroneckerQuiver(3)
            sage: Q.is_imaginary_root([2, 3])
            True
            sage: Q.is_imaginary_root(Q.zero_vector())
            False
            sage: Q.is_imaginary_root([4, 1])
            False

        """
        x = self._coerce_vector(x)

        return any(x) and self.tits_form(x) <= 0

    def is_schur_root(self, d) -> bool:
        r"""Checks if ``d`` is a Schur root.

        INPUT:

        - ``d``: dimension vector

        OUTPUT: whether ``d`` is an imaginary root

        A Schur root is a dimension vector which admits a Schurian representation,
        i.e., a representation whose endomorphism ring is the field itself.
        It is necessarily indecomposable.
        By MR1162487_ `d` is a Schur root if and only if `d` admits a stable
        representation for the canonical stability parameter.

        .. _MR1162487: https://mathscinet.ams.org/mathscinet/relay-station?mr=1162487

        EXAMPLES:

        The dimension vector `(2, 3)` is Schurian for the 3-Kronecker quiver::

            sage: from quiver import *
            sage: Q = GeneralizedKroneckerQuiver(3)
            sage: Q.is_schur_root([2, 3])
            True

        Examples from Derksen--Weyman's book (Example 11.1.4)::

            sage: from quiver import *
            sage: Q = ThreeVertexQuiver(1, 1, 1)
            sage: Q.is_schur_root([1, 1, 2])
            True
            sage: Q.is_schur_root([1, 2, 1])
            False
            sage: Q.is_schur_root([1, 1, 1])
            True
            sage: Q.is_schur_root([2, 2, 2])
            False

        """
        d = self._coerce_dimension_vector(d)
        theta = self.canonical_stability_parameter(d)

        return self.has_stable_representation(d, theta)

    def slope(self, d, theta=None, denom=sum):
        r"""
        Returns the slope of ``d`` with respect to ``theta``

        The slope is defined as the value of `theta(d)` divided by the total dimension
        of `d`. It is possible to vary the denominator, to use a function more general
        than the sum.

        INPUT:

        - ``d`` -- dimension vector

        - ``theta`` -- (default: canonical stability parameter) stability parameter

        - ``denom`` -- (default: sum) the denominator function

        OUTPUT: the slope of ``d`` with respect to ``theta`` and optional ``denom``

        EXAMPLES:

        Some slopes for the Kronecker quiver, first for the canonical stability
        parameter, then for some other::

            sage: from quiver import *
            sage: Q = KroneckerQuiver(3)
            sage: d = [2, 3]
            sage: Q.slope(d, [9, -6])
            0
            sage: Q.slope(d)
            0
            sage: Q.slope(d, [2, -2])
            -2/5

        We can use for instance a constant denominator::

            sage: constant = lambda di: 1
            sage: Q.slope(d, Q.canonical_stability_parameter(d), denom=constant)
            0

        The only dependence on the quiver is the set of vertices, so if we don't
        use vertex labels, the choice of quiver doesn't matter::

            sage: d, theta = [2, 3], [9, -6]
            sage: KroneckerQuiver(3).slope(d, theta)
            0

        """
        d = self._coerce_dimension_vector(d)
        assert denom(d) > 0

        if theta is None:
            theta = self.canonical_stability_parameter(d)
        theta = self._coerce_vector(theta)

        return (theta * d) / denom(d)

    def is_subdimension_vector(self, e, d):
        r"""
        Determine whether ``e`` is a subdimension vector of ``d``

        INPUT:

        -- ``e`` -- dimension vector

        -- ``d`` -- dimension vector

        OUTPUT: whether ``e`` is a subdimension vector of ``d``

        EXAMPLES:

        Some basic examples::

            sage: from quiver import *
            sage: Q = KroneckerQuiver(3)
            sage: Q.is_subdimension_vector([1, 2], [2, 3])
            True
            sage: Q.is_subdimension_vector([2, 3], [2, 3])
            True
            sage: Q.is_subdimension_vector([6, 6], [2, 3])
            False

        We can also work with vertex labels::

            sage: Q = Quiver.from_string("a--b----c,a---c", forget_labels=False)
            sage: d = {"a" : 3, "b" : 3, "c" : 3}
            sage: e = {"a" : 1, "b" : 2, "c" : 3}
            sage: Q.is_subdimension_vector(e, d)
            True
            sage: Q.is_subdimension_vector(d, e)
            False

        """
        d = self._coerce_dimension_vector(d)
        e = self._coerce_dimension_vector(e)

        return all(ei <= di for (ei, di) in zip(e, d))

    def _deglex_key(self, e, b=None) -> int:
        r"""
        An integer representation of a dimension vector

        This is the base-b expansion of a dimension vector.

        This is a function which satisfies

            e <_{deglex} d iff deglex_key(e) < deglex_key(d),

        provided that b >> 0.

        For b >> 0 the deglex order is a _total_ order which extends the usual
        entry-wise partial order on dimension vectors.

        INPUT:

        - ``e`` -- dimension vector

        - ``b`` -- the "base" of the key (default: `max(e)+1`)

        OUTPUT: the base-`b` expansion of the dimension vector

        EXAMPLES:

        If we let `b` be the largest entry plus one we get a good key, at least for
        subdimension vectors of the original one::

            sage: from quiver import *
            sage: Q = KroneckerQuiver(3)
            sage: d = [2, 3]
            sage: Q._deglex_key(d, max(d) + 1)
            91
            sage: d = [3, 3]
            sage: Q._deglex_key(d)
            111

        """
        e = self._coerce_dimension_vector(e)
        if b is None:
            b = max(e) + 1

        n = self.number_of_vertices()

        return (
            sum(ei * b ** (n - i - 1) for (i, ei) in enumerate(e))
            + sum(self._coerce_dimension_vector(e)) * b**n
        )

    def all_subdimension_vectors(
        self, d, proper=False, nonzero=False, forget_labels=False
    ):
        r"""
        Returns the list of all subdimension vectors of d.

        INPUT:

        - ``d`` -- dimension vector

        - ``proper`` (default: False) -- whether to exclude ``d``

        - ``nonzero`` (default: False) -- whether to exclude the zero vector

        - ``forget_labels`` (default: False) -- whether to forget the vertex labels

        OUTPUT: all subdimension vectors of ``d`` (maybe excluding zero and/or ``d``)

        EXAMPLES:

        The usual use cases::

            sage: from quiver import *
            sage: Q = KroneckerQuiver(3)
            sage: Q.all_subdimension_vectors([2, 3])
                [(0, 0),
                 (0, 1),
                 (0, 2),
                 (0, 3),
                 (1, 0),
                 (1, 1),
                 (1, 2),
                 (1, 3),
                 (2, 0),
                 (2, 1),
                 (2, 2),
                 (2, 3)]
            sage: Q.all_subdimension_vectors([2, 3], proper=True)
                [(0, 0),
                 (0, 1),
                 (0, 2),
                 (0, 3),
                 (1, 0),
                 (1, 1),
                 (1, 2),
                 (1, 3),
                 (2, 0),
                 (2, 1),
                 (2, 2)]
            sage: Q.all_subdimension_vectors([2, 3], nonzero=True)
                [(0, 1),
                 (0, 2),
                 (0, 3),
                 (1, 0),
                 (1, 1),
                 (1, 2),
                 (1, 3),
                 (2, 0),
                 (2, 1),
                 (2, 2),
                 (2, 3)]
            sage: Q.all_subdimension_vectors([2, 3], proper=True, nonzero=True)
                [(0, 1),
                 (0, 2),
                 (0, 3),
                 (1, 0),
                 (1, 1),
                 (1, 2),
                 (1, 3),
                 (2, 0),
                 (2, 1),
                 (2, 2)]

        Some exceptional cases::

            sage: Q.all_subdimension_vectors(Q.zero_vector())
            [(0, 0)]
            sage: Q.all_subdimension_vectors(Q.zero_vector(), proper=True)
            []

        If we work with labeled vertices, then we get a list of dicts::

            sage: Q = Quiver.from_string("a---b", forget_labels=False)
            sage: Q.all_subdimension_vectors([1, 2])
            [{'a': 0, 'b': 0},
             {'a': 0, 'b': 1},
             {'a': 0, 'b': 2},
             {'a': 1, 'b': 0},
             {'a': 1, 'b': 1},
             {'a': 1, 'b': 2}]
            sage: Q.all_subdimension_vectors([1, 2], forget_labels=True)
            [(0, 0), (0, 1), (0, 2), (1, 0), (1, 1), (1, 2)]

        """
        assert self._is_dimension_vector(d)

        # if zero dimension vector we deal with it separately
        if sum(self._coerce_dimension_vector(d)) == 0:
            if proper or nonzero:
                return []
            return [d]

        vectors = list(cartesian_product([range(di + 1) for di in d]))

        if proper:
            vectors = vectors[:-1]
        if nonzero:
            vectors = vectors[1:]

        if self.__has_vertex_labels() and not forget_labels:
            return list(map(lambda e: dict(zip(self.vertices(), e)), vectors))

        return list(map(vector, vectors))

    def is_theta_coprime(self, d, theta=None) -> bool:
        r"""Checks if ``d`` is ``theta``-coprime.

        A dimension vector `d` is :math:`\theta`-coprime if
        :math:`\mu_{\theta}(e)\neq \mu_{\theta}(e)`
        for all proper non-zero subdimension vectors e of d.

        The default value for ``theta`` is the canonical stability parameter.

        INPUT:

        - ``d`` -- dimension vector

        - ``theta`` -- (default: canonical stability paramter) stability parameter

        EXAMPLES:

        Examples of coprimality::

            sage: from quiver import *
            sage: Q = KroneckerQuiver(3)
            sage: d = [2, 3]
            sage: Q.is_theta_coprime(d, Q.canonical_stability_parameter(d))
            True
            sage: Q.is_theta_coprime(d)
            True
            sage: Q.is_theta_coprime([3, 3], [1, -1])
            False

        """
        if theta is None:
            theta = self.canonical_stability_parameter(d)

        assert self._is_dimension_vector(d)
        assert self._is_vector(theta)

        vectors = self.all_subdimension_vectors(d, proper=True, nonzero=True)

        return all(self.slope(d, theta) != self.slope(e, theta) for e in vectors)

    def is_indivisible(self, d) -> bool:
        """
        Checks if the gcd of all entries of ``d`` is 1

        INPUT:

        -- ``d`` -- dimension vector

        OUTPUT: whether the dimension vector is indivisible

        EXAMPLES:

        Two examples with the Kronecker quiver::

            sage: from quiver import *
            sage: Q = KroneckerQuiver(3)
            sage: Q.is_indivisible([2, 3])
            True
            sage: Q.is_indivisible([2, 2])
            False

        """
        return gcd(self._coerce_dimension_vector(d)) == 1

    def support(self, d):
        r"""Returns the support of the dimension vector.

        INPUT:

        - ``d``: dimension vector

        OUTPUT: subset of vertices in the underlying graph in the support

        The support is the set :math:`\{ i \in Q_0 \mid d_i > 0 \}`.

        EXAMPLES:

        The support is the set of vertices for which the value of the dimension
        vector is nonzero::

            sage: from quiver import *
            sage: Q = ThreeVertexQuiver(2, 0, 4)
            sage: d = vector([1, 1, 1])
            sage: Q.support(d)
            [0, 1, 2]
            sage: d = vector([1, 0, 1])
            sage: Q.support(d)
            [0, 2]

        It takes into account vertex labels::

            sage: Q = Quiver.from_string("a--b----c,a---c", forget_labels=False)
            sage: d = {"a": 2, "b": 3, "c": 0}
            sage: Q.support(d)
            ['a', 'b']

        """
        assert self._is_dimension_vector(d)

        return [i for i in self.vertices() if d[i] > 0]

    def in_fundamental_domain(self, d, depth=0):
        r"""Checks if a dimension vector is in the fundamental domain.

        The fundamental domain of :math:`Q` is the set of dimension vectors :math:`d`
        such that

        - :math:`\operatorname{supp}(\mathbf{d})` is connected
        - :math:`\langle d,e_i\rangle + \langle e_i,d\rangle\leq 0` for every simple
          root

        Every :math:`d` in the fundamental domain is an imaginary root and the set of
        imaginary roots is the Weyl group saturation of the fundamental domain.
        If :math:`d` is in the fundamental domain then it is Schurian and a general
        representation of dimension vector :math:`d` is stable for the canonical
        stability parameter.

        The optional parameter ``depth`` allows to make the inequality stricter.

        INPUT:

        - ``d``: dimension vector

        - ``depth`` (default: 0) -- how deep the vector should be in the domain

        OUTPUT: whether ``d`` is in the (interior of) the fundamental domain

        EXAMPLES:

        The fundamental domain of the 3-Kronecker quiver::

            sage: from quiver import *
            sage: Q = GeneralizedKroneckerQuiver(3)
            sage: Q.in_fundamental_domain([1, 1])
            True
            sage: Q.in_fundamental_domain([1, 2])
            False
            sage: Q.in_fundamental_domain([2, 3])
            True

        The same calculation now with vertex labels::

            sage: Q = Quiver.from_string("a---b", forget_labels=False)
            sage: Q.in_fundamental_domain({"a" : 1, "b" : 1})
            True
            sage: Q.in_fundamental_domain({"a" : 1, "b" : 2})
            False
            sage: Q.in_fundamental_domain({"a" : 2, "b" : 3})
            True

        We test for dimension vectors in the strict interior, where the depth is
        equal to 1::

            sage: from quiver import *
            sage: Q = GeneralizedKroneckerQuiver(3)
            sage: Q.in_fundamental_domain([1, 1], depth=1)
            True
            sage: Q.in_fundamental_domain([2, 3], depth=1)
            False

        """
        assert self._is_dimension_vector(d)

        # check if `\langle d,e_i\rangle + \langle e_i,d\rangle \leq 0`
        # for all vertices `i\in Q_0`
        inequality = all(
            self.symmetrized_euler_form(d, self.simple_root(i)) <= -depth
            for i in self.vertices()
        )

        # check if the support is connected
        connected = self.full_subquiver(self.support(d)).is_connected()

        return inequality and connected

    def division_order(self, d, e):
        r"""
        Checks if `d\ll e`

        This means that

        - :math:`d_i \leq e_i` for every source `i`
        - :math:`d_j \geq e_j` for every sink `j`,
        - :math:`d_k = e_k` for every vertex `k` which is neither a source nor a sink.

        This is used when dealing with Chow rings of quiver moduli, see also
        :meth:`QuiverModuli._all_minimal_forbidden_subdimension_vectors`.

        EXAMPLES:

        The division order on some dimension vectors for the 3-Kronecker quiver::

            sage: from quiver import *
            sage: Q = GeneralizedKroneckerQuiver(3)
            sage: d = [1, 1]
            sage: e = [2, 1]
            sage: f = [2, 2]
            sage: Q.division_order(d, e)
            True
            sage: Q.division_order(e, d)
            False
            sage: Q.division_order(d, f)
            False
            sage: Q.division_order(f, d)
            False
            sage: Q.division_order(e, f)
            False
            sage: Q.division_order(f, e)
            True

        The division order on some dimension vectors for a 3-vertex quiver::

            sage: Q = ThreeVertexQuiver(2, 2, 2)
            sage: d = [1, 1, 1]
            sage: e = [1, 2, 1]
            sage: Q.division_order(d, e)
            False
            sage: Q.division_order(e, d)
            False

        """
        d = self._coerce_dimension_vector(d)
        e = self._coerce_dimension_vector(e)

        return (
            all(d[i] <= e[i] for i in self.sources())
            and all(d[i] >= e[i] for i in self.sinks())
            and all(
                d[i] == e[i]
                for i in self.vertices()
                if i not in self.sources() and i not in self.sinks()
            )
        )

    """
    Generic subdimension vectors and generic Hom and Ext
    """

    @cached_method(
        key=lambda self, e, d: (self._coerce_vector(e), self._coerce_vector(d))
    )
    def is_generic_subdimension_vector(self, e, d) -> bool:
        r"""Checks if e is a generic subdimension vector of d.

        INPUT:

        - ``e``: dimension vector for the subrepresentation

        - ``d``: dimension vector for the ambient representation

        OUTPUT: whether e is a generic subdimension vector of d

        A dimension vector `e` is a generic subdimension vector of `d`
        if a generic representation of dimension vector `d` possesses
        a subrepresentation of dimension vector `e`.
        By a result of Schofield (see Thm. 5.3 of https://arxiv.org/pdf/0802.2147.pdf)
        By MR1162487_ `e` is a generic subdimension vector of `d` if and only if `e` is
        a subdimension vector of `d` and :math:`\langle f,d-e\rangle` is non-negative
        for all generic subdimension vectors `f` of `e`.

        .. _MR1162487: https://mathscinet.ams.org/mathscinet/relay-station?mr=1162487

        EXAMPLES:

        Some examples on loop quivers::

            sage: from quiver import *
            sage: Q = LoopQuiver(1)
            sage: ds = [vector([i]) for i in range(3)]
            sage: for (e, d) in cartesian_product([ds, ds]):
            ....:     if not Q.is_subdimension_vector(e, d): continue
            ....:     print("{} is generic subdimension vector of {}: {}".format(
            ....:         e, d, Q.is_generic_subdimension_vector(e,d))
            ....:     )
            (0) is generic subdimension vector of (0): True
            (0) is generic subdimension vector of (1): True
            (0) is generic subdimension vector of (2): True
            (1) is generic subdimension vector of (1): True
            (1) is generic subdimension vector of (2): True
            (2) is generic subdimension vector of (2): True
            sage: Q = LoopQuiver(2)
            sage: for (e, d) in cartesian_product([ds]*2):
            ....:     if not Q.is_subdimension_vector(e, d): continue
            ....:     print("{} is generic subdimension vector of {}: {}".format(
            ....:         e, d, Q.is_generic_subdimension_vector(e,d))
            ....:     )
            (0) is generic subdimension vector of (0): True
            (0) is generic subdimension vector of (1): True
            (0) is generic subdimension vector of (2): True
            (1) is generic subdimension vector of (1): True
            (1) is generic subdimension vector of (2): False
            (2) is generic subdimension vector of (2): True

        Some examples on generalized Kronecker quivers::

            sage: Q = GeneralizedKroneckerQuiver(1)
            sage: ds = Tuples(range(3), 2)
            sage: for (e, d) in cartesian_product([ds]*2):
            ....:     if not Q.is_subdimension_vector(e, d): continue
            ....:     print("{} is generic subdimension vector of {}: {}".format(
            ....:         e, d, Q.is_generic_subdimension_vector(e,d))
            ....:     )
            (0, 0) is generic subdimension vector of (0, 0): True
            (0, 0) is generic subdimension vector of (1, 0): True
            (0, 0) is generic subdimension vector of (2, 0): True
            (0, 0) is generic subdimension vector of (0, 1): True
            (0, 0) is generic subdimension vector of (1, 1): True
            (0, 0) is generic subdimension vector of (2, 1): True
            (0, 0) is generic subdimension vector of (0, 2): True
            (0, 0) is generic subdimension vector of (1, 2): True
            (0, 0) is generic subdimension vector of (2, 2): True
            (1, 0) is generic subdimension vector of (1, 0): True
            (1, 0) is generic subdimension vector of (2, 0): True
            (1, 0) is generic subdimension vector of (1, 1): False
            (1, 0) is generic subdimension vector of (2, 1): True
            (1, 0) is generic subdimension vector of (1, 2): False
            (1, 0) is generic subdimension vector of (2, 2): False
            (2, 0) is generic subdimension vector of (2, 0): True
            (2, 0) is generic subdimension vector of (2, 1): False
            (2, 0) is generic subdimension vector of (2, 2): False
            (0, 1) is generic subdimension vector of (0, 1): True
            (0, 1) is generic subdimension vector of (1, 1): True
            (0, 1) is generic subdimension vector of (2, 1): True
            (0, 1) is generic subdimension vector of (0, 2): True
            (0, 1) is generic subdimension vector of (1, 2): True
            (0, 1) is generic subdimension vector of (2, 2): True
            (1, 1) is generic subdimension vector of (1, 1): True
            (1, 1) is generic subdimension vector of (2, 1): True
            (1, 1) is generic subdimension vector of (1, 2): True
            (1, 1) is generic subdimension vector of (2, 2): True
            (2, 1) is generic subdimension vector of (2, 1): True
            (2, 1) is generic subdimension vector of (2, 2): False
            (0, 2) is generic subdimension vector of (0, 2): True
            (0, 2) is generic subdimension vector of (1, 2): True
            (0, 2) is generic subdimension vector of (2, 2): True
            (1, 2) is generic subdimension vector of (1, 2): True
            (1, 2) is generic subdimension vector of (2, 2): True
            (2, 2) is generic subdimension vector of (2, 2): True
            sage: Q = GeneralizedKroneckerQuiver(2)
            sage: for (e, d) in cartesian_product([ds]*2):
            ....:     if not Q.is_subdimension_vector(e, d): continue
            ....:     print("{} is generic subdimension vector of {}: {}".format(
            ....:         e, d, Q.is_generic_subdimension_vector(e,d))
            ....:     )
            (0, 0) is generic subdimension vector of (0, 0): True
            (0, 0) is generic subdimension vector of (1, 0): True
            (0, 0) is generic subdimension vector of (2, 0): True
            (0, 0) is generic subdimension vector of (0, 1): True
            (0, 0) is generic subdimension vector of (1, 1): True
            (0, 0) is generic subdimension vector of (2, 1): True
            (0, 0) is generic subdimension vector of (0, 2): True
            (0, 0) is generic subdimension vector of (1, 2): True
            (0, 0) is generic subdimension vector of (2, 2): True
            (1, 0) is generic subdimension vector of (1, 0): True
            (1, 0) is generic subdimension vector of (2, 0): True
            (1, 0) is generic subdimension vector of (1, 1): False
            (1, 0) is generic subdimension vector of (2, 1): False
            (1, 0) is generic subdimension vector of (1, 2): False
            (1, 0) is generic subdimension vector of (2, 2): False
            (2, 0) is generic subdimension vector of (2, 0): True
            (2, 0) is generic subdimension vector of (2, 1): False
            (2, 0) is generic subdimension vector of (2, 2): False
            (0, 1) is generic subdimension vector of (0, 1): True
            (0, 1) is generic subdimension vector of (1, 1): True
            (0, 1) is generic subdimension vector of (2, 1): True
            (0, 1) is generic subdimension vector of (0, 2): True
            (0, 1) is generic subdimension vector of (1, 2): True
            (0, 1) is generic subdimension vector of (2, 2): True
            (1, 1) is generic subdimension vector of (1, 1): True
            (1, 1) is generic subdimension vector of (2, 1): True
            (1, 1) is generic subdimension vector of (1, 2): False
            (1, 1) is generic subdimension vector of (2, 2): True
            (2, 1) is generic subdimension vector of (2, 1): True
            (2, 1) is generic subdimension vector of (2, 2): False
            (0, 2) is generic subdimension vector of (0, 2): True
            (0, 2) is generic subdimension vector of (1, 2): True
            (0, 2) is generic subdimension vector of (2, 2): True
            (1, 2) is generic subdimension vector of (1, 2): True
            (1, 2) is generic subdimension vector of (2, 2): True
            (2, 2) is generic subdimension vector of (2, 2): True

        """
        d = self._coerce_dimension_vector(d)
        e = self._coerce_dimension_vector(e)

        if e == d or all(ei == 0 for ei in e):
            return True

        if not self.is_subdimension_vector(e, d):
            return False

        ds = filter(
            lambda eprime: self.euler_form(eprime, d - e) < 0,
            self.all_subdimension_vectors(e),
        )

        return not any(self.is_generic_subdimension_vector(eprime, e) for eprime in ds)

    def all_generic_subdimension_vectors(self, d, proper=False, nonzero=False):
        r"""Returns the list of all generic subdimension vectors of ``d``.

        INPUT:

        - ``d``: dimension vector

        OUTPUT: list of vectors

        EXAMPLES:

        Some n-Kronecker quivers::

            sage: from quiver import *
            sage: Q = GeneralizedKroneckerQuiver(1)
            sage: d = vector([3,3])
            sage: Q.all_generic_subdimension_vectors(d)
            [(0, 0),
             (0, 1),
             (0, 2),
             (0, 3),
             (1, 1),
             (1, 2),
             (1, 3),
             (2, 2),
             (2, 3),
             (3, 3)]
            sage: Q = GeneralizedKroneckerQuiver(2)
            sage: Q.all_generic_subdimension_vectors(d)
            [(0, 0),
             (0, 1),
             (0, 2),
             (0, 3),
             (1, 1),
             (1, 2),
             (1, 3),
             (2, 2),
             (2, 3),
             (3, 3)]
            sage: Q = GeneralizedKroneckerQuiver(3)
            sage: Q.all_generic_subdimension_vectors(d)
            [(0, 0), (0, 1), (0, 2), (0, 3), (1, 2), (1, 3), (2, 3), (3, 3)]
            sage: Q.all_generic_subdimension_vectors(d, nonzero=True)
            [(0, 1), (0, 2), (0, 3), (1, 2), (1, 3), (2, 3), (3, 3)]
            sage: Q.all_generic_subdimension_vectors(d, proper=True)
            [(0, 0), (0, 1), (0, 2), (0, 3), (1, 2), (1, 3), (2, 3)]

        """
        d = self._coerce_dimension_vector(d)

        return list(
            filter(
                lambda e: self.is_generic_subdimension_vector(e, d),
                self.all_subdimension_vectors(
                    d, proper=proper, nonzero=nonzero, forget_labels=True
                ),
            )
        )

    def generic_ext(self, d, e):
        r"""
        Computes :math:`\operatorname{ext}(d, e)`.

        INPUT:

        - ``d``: dimension vector

        - ``e``: dimension vector

        OUTPUT: dimension of the generic ext

        According to Theorem 5.4 in Schofield's 'General representations of quivers',
        we have

        .. MATH::

            \operatorname{ext}(a,b) =
            \operatorname{max}\{-\langle c,b\rangle\}.

        where :math:`c` runs over the generic subdimension vectors of :math:`a`.

        EXAMPLES:

        Generic ext on the 3-Kronecker quiver::

            sage: from quiver import *
            sage: Q = GeneralizedKroneckerQuiver(3)
            sage: ds = [Q.simple_root(0), Q.simple_root(1), Q.thin_dimension_vector()]
            sage: for (d, e) in cartesian_product([ds]*2):
            ....:     print("ext({}, {}) = {}".format(d, e, Q.generic_ext(d, e)))
            ext((1, 0), (1, 0)) = 0
            ext((1, 0), (0, 1)) = 3
            ext((1, 0), (1, 1)) = 2
            ext((0, 1), (1, 0)) = 0
            ext((0, 1), (0, 1)) = 0
            ext((0, 1), (1, 1)) = 0
            ext((1, 1), (1, 0)) = 0
            ext((1, 1), (0, 1)) = 2
            ext((1, 1), (1, 1)) = 1

        """
        d = self._coerce_dimension_vector(d)
        e = self._coerce_dimension_vector(e)

        return max(
            -self.euler_form(f, e) for f in self.all_generic_subdimension_vectors(d)
        )

    def generic_hom(self, d, e):
        r"""
        Computes :math:`\operatorname{hom}(d, e)`.

        INPUT:

        - ``d``: dimension vector

        - ``e``: dimension vector

        OUTPUT: dimension of the generic hom

        There is a non-empty open subset `U` of :math:`R(Q,d) \times R(Q,e)` such that

        .. MATH::

            \operatorname{dim}(\operatorname{Ext}(M,N)) = \operatorname{ext}(d,e),

        i.e., :math:`\operatorname{dim}(\operatorname{Ext}(M,N))` is minimal for all
        `(M,N)` in `U`.

        Therefore, `\operatorname{dim}(\operatorname{Hom}(M,N)) =
        \langle a,b\rangle + \operatorname{dim}(\operatorname{Ext}(M,N))`
        is minimal, and
        `\operatorname{hom}(a,b) = \langle a,b\rangle + \operatorname{ext}(a,b)`.

        EXAMPLES:

        Generic hom on the 3-Kronecker quiver::

            sage: from quiver import *
            sage: Q = GeneralizedKroneckerQuiver(3)
            sage: ds = [Q.simple_root(0), Q.simple_root(1), Q.thin_dimension_vector()]
            sage: for (d, e) in cartesian_product([ds]*2):
            ....:     print("hom({}, {}) = {}".format(d, e, Q.generic_hom(d, e)))
            hom((1, 0), (1, 0)) = 1
            hom((1, 0), (0, 1)) = 0
            hom((1, 0), (1, 1)) = 0
            hom((0, 1), (1, 0)) = 0
            hom((0, 1), (0, 1)) = 1
            hom((0, 1), (1, 1)) = 1
            hom((1, 1), (1, 0)) = 1
            hom((1, 1), (0, 1)) = 0
            hom((1, 1), (1, 1)) = 0

        """
        d = self._coerce_dimension_vector(d)
        e = self._coerce_dimension_vector(e)

        return self.euler_form(d, e) + self.generic_ext(d, e)

<<<<<<< HEAD
    def is_left_orthogonal(self, a, b) -> bool:
        r"""
        Checks if a is left orthogonal to b.

        INPUT:

        - ``a``: dimension vector
        - ``b``: dimension vector

        OUTPUT: whether a is left orthogonal to b

        A dimension vector `a` is said to be left orthogonal
        to another dimension vector `b` if
        :math:`\operatorname{hom}(a,b) = \operatorname{ext}(a, b) = 0`.

        EXAMPLES:

        Left orthogonality on the 3-Kronecker quiver::

            sage: from quiver import *
            sage: Q = GeneralizedKroneckerQuiver(3)
            sage: ds = [Q.simple_root(0), Q.simple_root(1)]
            sage: Q.is_left_orthogonal(ds[0], ds[1])
            False
            sage: Q.is_left_orthogonal(ds[1], ds[0])
            True

        """

        return self.generic_hom(a, b) == 0 and self.generic_ext(a, b) == 0

=======
>>>>>>> 14bc5b86
    """
    Harder--Narasimhan types
    """

    @cached_method
    def all_hn_types(self, d, theta, denom=sum, sorted=False):
        r"""Returns the list of all Harder--Narasimhan types of d.

        INPUT:

        - ``d`` -- dimension vector

        - ``theta` -- stability parameter

        - ``denom`` -- the denominator function (default: sum)

        OUTPUT: list of Harder--Narasimhan types

        EXAMPLES:

        The Harder--Narasimhan types for the 3-Kronecker quiver::

            sage: from quiver import *
            sage: Q = GeneralizedKroneckerQuiver(3)
            sage: d = (2, 3)
            sage: theta = (3, -2)
            sage: Q.all_hn_types(d, theta)
            [((1, 0), (1, 1), (0, 2)),
             ((1, 0), (1, 2), (0, 1)),
             ((1, 0), (1, 3)),
             ((1, 1), (1, 2)),
             ((2, 0), (0, 3)),
             ((2, 1), (0, 2)),
             ((2, 2), (0, 1)),
             ((2, 3),)]

        """
        d = self._coerce_dimension_vector(d)
        theta = self._coerce_vector(theta)

        ds = filter(
            lambda e: self.slope(e, theta, denom=denom)
            > self.slope(d, theta, denom=denom),
            self.all_subdimension_vectors(d, proper=True, nonzero=True),
        )
        ds = list(
            filter(
                lambda e: self.has_semistable_representation(e, theta, denom=denom),
                ds,
            )
        )

        if sorted:
            ds.sort(key=(lambda e: self.slope(e, theta, denom=denom)))

        all_types = []
        for e in ds:
            for estar in filter(
                lambda fstar: self.slope(e, theta, denom=denom)
                > self.slope(fstar[0], theta, denom=denom),
                self.all_hn_types(d - e, theta, denom=denom),
            ):
                all_types.append((e,) + estar)

        if self.has_semistable_representation(d, theta, denom=denom):
            all_types.append((d,))

        return all_types

    """
    (Semi-)stability
    """

    def canonical_stability_parameter(self, d):
        r"""
        Returns the canonical stability parameter for ``d``

        INPUT:

        - ``d``: dimension vector

        OUTPUT: canonical stability parameter

        The canonical stability parameter is given by
        `\langle d,-\rangle - \langle -,d\rangle`.

        INPUT:

        - ``d`` -- dimension vector to be used

        OUTPUT: canonical stability parameter for ``d``

        EXAMPLES:

        Our usual example of the 3-Kronecker quiver::

            sage: from quiver import *
            sage: Q = KroneckerQuiver(3)
            sage: Q.canonical_stability_parameter([2, 3])
            (9, -6)

        For the 5-subspace quiver::

            sage: Q = SubspaceQuiver(5)
            sage: Q.canonical_stability_parameter([1, 1, 1, 1, 1, 2])
            (2, 2, 2, 2, 2, -5)

        It takes vertex labels (if present) into account::

            sage: Q = Quiver.from_string("foo---bar", forget_labels=False)
            sage: Q.canonical_stability_parameter([2, 3])
            {'bar': -6, 'foo': 9}

        EXAMPLES:

        Canonical stability parameter for the 3-Kronecker quiver::

            sage: from quiver import *
            sage: Q, d = GeneralizedKroneckerQuiver(3), vector([2, 3])
            sage: Q.canonical_stability_parameter(d)
            (9, -6)

        This method also works with vertex labels::

<<<<<<< HEAD
            sage: from quiver import *
            sage: Q = Quiver.from_string("foo---bar", forget_labels=False)
            sage: d = {"foo": 2, "bar": 3}
            sage: Q.canonical_stability_parameter(d)
            {'bar': -6, 'foo': 9}
        """
        if self.__has_vertex_labels():
            d = self._coerce_dimension_vector(d)
            theta = vector(d) * (-self.euler_matrix().transpose() + self.euler_matrix())
            return dict(zip(self.vertices(), theta))
        else:
            d = self._coerce_dimension_vector(d)
            return vector(d) * (-self.euler_matrix().transpose() + self.euler_matrix())
=======
        theta = d * (-self.euler_matrix().transpose() + self.euler_matrix())

        if self.__has_vertex_labels():
            return dict(zip(self.vertices(), theta))

        return theta
>>>>>>> 14bc5b86

    def has_semistable_representation(self, d, theta=None, denom=sum):
        r"""Checks if there is a ``theta``-semistable of dimension vector `d`

        INPUT:

        - ``d``: dimension vector

        - ``theta`` (default: canonical stability parameter): stability parameter

        OUTPUT: whether there is a ``theta``-semistable of dimension vector `d`

        By MR1162486_ a dimension vector `d` admits a :math:`\theta`-semi-stable
        representation if and only if :math:`\mu_{\theta}(e) <= \mu_{\theta}(d)` for
        all generic subdimension vectors `e` of `d`.

        .. _MR1162487: https://mathscinet.ams.org/mathscinet/relay-station?mr=1162487

        EXAMPLES:

        Semistables for the :math:`\mathrm{A}_2` quiver::

            sage: from quiver import *
            sage: Q = GeneralizedKroneckerQuiver(1)
            sage: Q.has_semistable_representation([1, 1], [1, -1])
            True
            sage: Q.has_semistable_representation([2, 2], [1, -1])
            True
            sage: Q.has_semistable_representation([1, 2], [1, -1])
            False
            sage: Q.has_semistable_representation([0, 0], [1, -1])
            True

        Semistables for the 3-Kronecker quiver::

            sage: from quiver import *
            sage: Q = GeneralizedKroneckerQuiver(3)
            sage: Q.has_semistable_representation([2, 3])
            True
            sage: Q.has_semistable_representation([1, 4], [-3, 2])
            False

        """
        if theta is None:
            theta = self.canonical_stability_parameter(d)

        d = self._coerce_dimension_vector(d)
        theta = self._coerce_vector(theta)

        return all(
            self.slope(e, theta, denom=denom) <= self.slope(d, theta, denom=denom)
            for e in self.all_generic_subdimension_vectors(d, nonzero=True)
        )

    def has_stable_representation(self, d, theta=None, denom=sum):
        r"""
        Checks if there is a ``theta``-stable representation of this dimension vector

        INPUT:

        - ``d``: dimension vector

        - ``theta`` (default: canonical stability parameter): stability parameter

        OUTPUT: whether there is a ``theta``-stable representation of dimension vector ``d``

        By MR1162487_ `d` admits a theta-stable representation if and only if
        :math:`\mu_{\theta}(e) < \mu_{\theta}(d)` for all proper generic subdimension
        vectors :math:`e` of :math:`d`.

        .. _MR1162487: https://mathscinet.ams.org/mathscinet/relay-station?mr=1162487

        EXAMPLES:

        Stables for the :math:`\mathrm{A}_2` quiver::

            sage: from quiver import *
            sage: Q = GeneralizedKroneckerQuiver(1)
            sage: theta = (1, -1)
            sage: Q.has_stable_representation([1, 1], theta)
            True
            sage: Q.has_stable_representation([2, 2], theta)
            False
            sage: Q.has_stable_representation([0, 0], theta)
            False

        Stables for the 3-Kronecker quiver::

            sage: from quiver import *
            sage: Q = GeneralizedKroneckerQuiver(3)
            sage: d = (2, 3)
            sage: theta = Q.canonical_stability_parameter(d)
            sage: Q.has_stable_representation(d, theta)
            True
            sage: Q.has_stable_representation(d)
            True

        """
        if theta is None:
            theta = self.canonical_stability_parameter(d)

        d = self._coerce_dimension_vector(d)
        theta = self._coerce_vector(theta)

        if d == self._coerce_dimension_vector(self.zero_vector()):
            return False

        return all(
            self.slope(e, theta, denom=denom) < self.slope(d, theta, denom=denom)
            for e in self.all_generic_subdimension_vectors(d, proper=True, nonzero=True)
        )

    """
    Canonical decomposition
    """

    @cached_method(key=lambda self, d: self._coerce_vector(d))
    def canonical_decomposition(self, d):
        r"""
        Computes the canonical decomposition of a dimension vector.

        INPUT:

        - ``d``: dimension vector

        OUTPUT: canonical decomposition as list of dimension vectors

        The canonical decomposition of a dimension vector `d` is the unique
        decomposition :math:`d = e_1 + e_2 + ... + e_k` such that
        :math:`e_1, e_2, ..., e_k` are such that for all
        :math:`i \neq j, \mathrm{ext}(e_i, e_j) = \mathrm{ext}(e_j, e_i) = 0`.

        The general representation of dimension vector `d` is isomorphic to the direct
        sum of representations of dimension vectors :math:`e_1, e_2, ..., e_k`.

        EXAMPLES:

        Canonical decomposition of the 3-Kronecker quiver::

            sage: from quiver import *
            sage: Q = GeneralizedKroneckerQuiver(3)
            sage: Q.canonical_decomposition((2,3))
            [(2, 3)]
            sage: for d in Q.all_subdimension_vectors((5, 5)):
            ....:     print(Q.canonical_decomposition(d))
            [(0, 0)]
            [(0, 1)]
            [(0, 1), (0, 1)]
            [(0, 1), (0, 1), (0, 1)]
            [(0, 1), (0, 1), (0, 1), (0, 1)]
            [(0, 1), (0, 1), (0, 1), (0, 1), (0, 1)]
            [(1, 0)]
            [(1, 1)]
            [(1, 2)]
            [(1, 3)]
            [(0, 1), (1, 3)]
            [(0, 1), (0, 1), (1, 3)]
            [(1, 0), (1, 0)]
            [(2, 1)]
            [(2, 2)]
            [(2, 3)]
            [(2, 4)]
            [(2, 5)]
            [(1, 0), (1, 0), (1, 0)]
            [(3, 1)]
            [(3, 2)]
            [(3, 3)]
            [(3, 4)]
            [(3, 5)]
            [(1, 0), (1, 0), (1, 0), (1, 0)]
            [(1, 0), (3, 1)]
            [(4, 2)]
            [(4, 3)]
            [(4, 4)]
            [(4, 5)]
            [(1, 0), (1, 0), (1, 0), (1, 0), (1, 0)]
            [(1, 0), (1, 0), (3, 1)]
            [(5, 2)]
            [(5, 3)]
            [(5, 4)]
            [(5, 5)]
        """

        d = self._coerce_dimension_vector(d)

        ds = self.all_generic_subdimension_vectors(d, proper=True, nonzero=True)
        for e in ds:
            if d - e in ds:
                return self.canonical_decomposition(e) + self.canonical_decomposition(
                    d - e
                )
        return [d]

    def dimension_nullcone(self, d):
        r"""
        Returns the dimension of the nullcone

        The nullcone is the set of all nilpotent representations.

        INPUT:

        - ``d`` -- dimension vector

        OUTPUT: dimension of the nullcone

        EXAMPLES:

        The usual example of the 3-Kronecker quiver::

            sage: from quiver import *
            sage: Q = KroneckerQuiver(3)
            sage: Q.dimension_nullcone([2, 3])
            18

        """
        d = self._coerce_dimension_vector(d)

        if self.is_acyclic():
            return d * self.adjacency_matrix() * d
        else:
            raise NotImplementedError()

    def first_hochschild_cohomology(self):
        r"""
        Compute the dimension of the first Hochschild cohomology

        This uses the formula of Happel from Proposition 1.6 in [MR1035222].
        One needs the quiver to be acyclic for this.

        EXAMPLES:

        The first Hochschild cohomology of the `m`-th generalized Kronecker quiver
        is the dimension of :math:`\mathrm{PGL}_{m+1}`::

            sage: from quiver import *
            sage: GeneralizedKroneckerQuiver(3).first_hochschild_cohomology()
            8

        The first Hochschild cohomology vanishes if and only if the quiver is a tree::

            sage: from quiver import *
            sage: SubspaceQuiver(7).first_hochschild_cohomology()
            0

        """
        assert self.is_acyclic()

        return (
            1
            - self.number_of_vertices()
            + sum(
                len(self.graph().all_paths(a[0], a[1], use_multiedges=True))
                for a in self.graph().edges()
            )
        )<|MERGE_RESOLUTION|>--- conflicted
+++ resolved
@@ -218,11 +218,6 @@
 
         return cls.from_digraph(G, name)
 
-<<<<<<< HEAD
-    def __repr__(self) -> str:
-        r"""
-        Internal method for :meth:`Quiver.repr`
-=======
     def _repr_(self) -> str:
         r"""
         Give a shorthand string presentation for the quiver
@@ -254,7 +249,6 @@
             sage: Q
             a quiver with 2 vertices and 3 arrows
 
->>>>>>> 14bc5b86
         """
         if self.get_custom_name():
             return self.get_custom_name()
@@ -265,9 +259,6 @@
 
     def __str__(self) -> str:
         r"""
-<<<<<<< HEAD
-        Internal method for :meth:`Quiver.str`
-=======
         Detailed description of the quiver
 
         Everything you get from :meth:`Quiver.repr()` together with the adjacency
@@ -289,7 +280,6 @@
             [0 3]
             [0 0]
 
->>>>>>> 14bc5b86
         """
         return "{}\nadjacency matrix:\n{}".format(self.repr(), self.adjacency_matrix())
 
@@ -2407,40 +2397,6 @@
 
         return self.euler_form(d, e) + self.generic_ext(d, e)
 
-<<<<<<< HEAD
-    def is_left_orthogonal(self, a, b) -> bool:
-        r"""
-        Checks if a is left orthogonal to b.
-
-        INPUT:
-
-        - ``a``: dimension vector
-        - ``b``: dimension vector
-
-        OUTPUT: whether a is left orthogonal to b
-
-        A dimension vector `a` is said to be left orthogonal
-        to another dimension vector `b` if
-        :math:`\operatorname{hom}(a,b) = \operatorname{ext}(a, b) = 0`.
-
-        EXAMPLES:
-
-        Left orthogonality on the 3-Kronecker quiver::
-
-            sage: from quiver import *
-            sage: Q = GeneralizedKroneckerQuiver(3)
-            sage: ds = [Q.simple_root(0), Q.simple_root(1)]
-            sage: Q.is_left_orthogonal(ds[0], ds[1])
-            False
-            sage: Q.is_left_orthogonal(ds[1], ds[0])
-            True
-
-        """
-
-        return self.generic_hom(a, b) == 0 and self.generic_ext(a, b) == 0
-
-=======
->>>>>>> 14bc5b86
     """
     Harder--Narasimhan types
     """
@@ -2565,28 +2521,18 @@
 
         This method also works with vertex labels::
 
-<<<<<<< HEAD
             sage: from quiver import *
             sage: Q = Quiver.from_string("foo---bar", forget_labels=False)
             sage: d = {"foo": 2, "bar": 3}
             sage: Q.canonical_stability_parameter(d)
             {'bar': -6, 'foo': 9}
         """
-        if self.__has_vertex_labels():
-            d = self._coerce_dimension_vector(d)
-            theta = vector(d) * (-self.euler_matrix().transpose() + self.euler_matrix())
-            return dict(zip(self.vertices(), theta))
-        else:
-            d = self._coerce_dimension_vector(d)
-            return vector(d) * (-self.euler_matrix().transpose() + self.euler_matrix())
-=======
-        theta = d * (-self.euler_matrix().transpose() + self.euler_matrix())
+        d = self._coerce_dimension_vector(d)
+        theta = vector(d) * (-self.euler_matrix().transpose() + self.euler_matrix())
 
         if self.__has_vertex_labels():
             return dict(zip(self.vertices(), theta))
-
         return theta
->>>>>>> 14bc5b86
 
     def has_semistable_representation(self, d, theta=None, denom=sum):
         r"""Checks if there is a ``theta``-semistable of dimension vector `d`
