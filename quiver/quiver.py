--- conflicted
+++ resolved
@@ -130,12 +130,7 @@
 
         - ``Q`` -- a string of the format described above giving a quiver
 
-<<<<<<< HEAD
         - ``forget_labels`` -- (default: True): whether to renumber vertices `0,...,n-1`
-=======
-        - ``forget_labels`` -- (default: True): whether to use labels for vertices or
-          to number them `0,...,n-1`
->>>>>>> f04c9d24
 
         - ``name`` -- optional name for the quiver
 
@@ -237,17 +232,10 @@
         r"""
         Basic description of the quiver
 
-<<<<<<< HEAD
-        To override the output, one uses :meth:`Quiver.rename` from the `Element` class.
-        The output of :meth:`Quiver.repr` is that of
-        :meth:`Quiver.get_custom_name` if it is set,
-        else it is the default specifying the number of vertices and arrows.
-=======
         To override the output, one uses :meth:`Quiver.rename` from the `Element`
         class. The output of :meth:`Quiver.repr` is that of
         :meth:`Quiver.get_custom_name` if it is set, else it is the default specifying
         the number of vertices and arrows.
->>>>>>> f04c9d24
 
         OUTPUT: a basic description of the quiver
 
@@ -477,14 +465,9 @@
         r"""
         Coerces ``x`` to be a vector in :math:`\mathbb{Z}Q_0`.
 
-<<<<<<< HEAD
         The input ``x`` must be a data structure that is indexed by
         the vertices of the quiver,
         so most likely a dict, list, tuple, or vector.
-=======
-        The input ``x`` must be a data structure that is indexed by the vertices of
-        the quiver, so most likely a dict, list, tuple, or vector.
->>>>>>> f04c9d24
 
         It raises a `ValueError` if it is not a data structure of length the number
         of vertices in the quiver.
@@ -1120,12 +1103,8 @@
 
         INPUT:
 
-<<<<<<< HEAD
-        - ``framing`` -- list of integers saying how many arrows from the framed vertex should go to ``i``
-=======
         - ``framing`` -- list of non-negative integers saying how many arrows from the
           framed vertex to ``i``
->>>>>>> f04c9d24
 
         - ``vertex`` (default: "-oo") -- name of the framing vertex
 
@@ -1512,18 +1491,10 @@
         i.e., a representation whose endomorphism ring is the field itself.
         It is necessarily indecomposable.
 
-<<<<<<< HEAD
-        # TODO set up referencing in docstrings, and give precise result
-        By [a result of Schofield]
-        (https://mathscinet.ams.org/mathscinet/relay-station?mr=1162487)
-        `d` is a Schur root if and only if `d` admits a stable representation for
-        the canonical stability parameter.
-=======
         By MR1162487_ `d` is a Schur root if and only if `d` admits a stable
         representation for the canonical stability parameter.
 
         .. _MR1162487: https://mathscinet.ams.org/mathscinet/relay-station?mr=1162487
->>>>>>> f04c9d24
 
         EXAMPLES:
 
@@ -1715,11 +1686,7 @@
 
         - ``forget_labels`` (default: False) -- whether to forget the vertex labels
 
-<<<<<<< HEAD
-        OUTPUT: all subdimension vectors of ``d`` satisfying the conditions
-=======
         OUTPUT: all subdimension vectors of ``d`` (maybe excluding zero and/or ``d``)
->>>>>>> f04c9d24
 
         EXAMPLES:
 
@@ -1921,20 +1888,12 @@
     def in_fundamental_domain(self, d, depth=0):
         r"""Checks if a dimension vector is in the fundamental domain.
 
-<<<<<<< HEAD
-        The fundamental domain of :math:`Q`
-        is the set of dimension vectors :math:`d` such that
-
-        - :math:`\operatorname{supp}(\mathbf{d})` is connected
-        - :math:`\langle d,e_i\rangle + \langle e_i,d\rangle\leq 0` for all simple roots
-=======
         The fundamental domain of :math:`Q` is the set of dimension vectors :math:`d`
         such that
 
         - :math:`\operatorname{supp}(\mathbf{d})` is connected
         - :math:`\langle d,e_i\rangle + \langle e_i,d\rangle\leq 0` for every simple
           root
->>>>>>> f04c9d24
 
         Every :math:`d` in the fundamental domain is an imaginary root and the set of
         imaginary roots is the Weyl group saturation of the fundamental domain.
@@ -2004,17 +1963,11 @@
         r"""
         Checks if `d << e`.
 
-<<<<<<< HEAD
-        This means that :math:`d_i \leq e_i` for every source `i`,
-        :math:`d_j \geq e_j` for every sink `j`,
-        and `d_k = e_k` for every vertex `k` which is neither a source nor a sink.
-=======
         This means that
 
         - :math:`d_i \leq e_i` for every source `i`
         - :math:`d_j \geq e_j` for every sink `j`,
         - :math:`d_k = e_k` for every vertex `k` which is neither a source nor a sink.
->>>>>>> f04c9d24
 
         # TODO: Think of a better name.
         # Good name?
@@ -2308,14 +2261,9 @@
         .. MATH::
 
             \operatorname{ext}(a,b) =
-<<<<<<< HEAD
-            \operatorname{max}\{-\langle c,b\rangle
-            \mid c~gen.~subdimension~vector~of~a\}.
-=======
             \operatorname{max}\{-\langle c,b\rangle\}.
 
         where :math:`c` runs over the generic subdimension vectors of :math:`a`.
->>>>>>> f04c9d24
 
         EXAMPLES:
 
@@ -2362,15 +2310,6 @@
 
             \operatorname{dim}(\operatorname{Ext}(M,N)) = \operatorname{ext}(d,e),
 
-<<<<<<< HEAD
-        i.e., :math:`\operatorname{dim}(\operatorname{Ext}(M,N))` is minimal
-        for all `(M,N)` in `U`.
-
-        Therefore, :math:`\operatorname{dim}(\operatorname{Hom}(M,N)) =
-        \langle a,b\rangle + \operatorname{dim}(\operatorname{Ext}(M,N))`
-        is minimal, and :math:`\operatorname{hom}(a,b) =
-        \langle a,b\rangle + \operatorname{ext}(a,b)`.
-=======
         i.e., :math:`\operatorname{dim}(\operatorname{Ext}(M,N))` is minimal for all
         `(M,N)` in `U`.
 
@@ -2379,7 +2318,6 @@
         :math:`\operatorname{dim}(\operatorname{Hom}(M,N)) = \langle a,b\rangle + \operatorname{dim}(\operatorname{Ext}(M,N))`
         is minimal, and
         :math:`\operatorname{hom}(a,b) = \langle a,b\rangle + \operatorname{ext}(a,b)`.
->>>>>>> f04c9d24
 
         EXAMPLES:
 
@@ -2490,11 +2428,8 @@
         # TODO theta needs to work with dicts too
         # on it
         r"""
-<<<<<<< HEAD
-=======
         Returns the canonical stability parameter for ``d``
 
->>>>>>> f04c9d24
         The canonical stability parameter is given by
         :math:`\langle d,-\rangle - \langle -,d\rangle`.
 
@@ -2556,17 +2491,9 @@
             for e in self.all_generic_subdimension_vectors(d, nonzero=True)
         )
 
-<<<<<<< HEAD
-    # TODO make a GitHub issue for King algorithm (is there actually one?)
-    # and Andriaenssens--Le Bruyn algorithm
     def has_stable_representation(self, d, theta=None, denom=sum):
         r"""
-        Checks if there is a ``theta``-stable representation of this dimension vector.
-=======
-    def has_stable_representation(self, d, theta=None, denom=sum):
-        r"""
         Checks if there is a ``theta``-stable representation of this dimension vector
->>>>>>> f04c9d24
 
         INPUT:
 
@@ -2574,22 +2501,13 @@
 
         - ``theta`` (default: canonical stability parameter): stability parameter
 
-<<<<<<< HEAD
         OUTPUT: whether there is a ``theta``-stable representation of dimension vector ``d``
-=======
-        OUTPUT: where there is a ``theta``-stable representation of ``d``
->>>>>>> f04c9d24
 
         TODO reference
         See Thm. 5.4(1) of Reineke's overview paper https://arxiv.org/pdf/0802.2147.pdf:
         a dimension vector d admits a theta-stable representation if and only if
-<<<<<<< HEAD
-        :math:`\mu_{\theta}(e) < \mu_{\theta}(d)` for all
-        proper generic subdimension vectors :math:`e` of :math:`d`.
-=======
         :math:`\mu_{\theta}(e) < \mu_{\theta}(d)` for all proper generic subdimension
         vectors :math:`e` of :math:`d`.
->>>>>>> f04c9d24
 
         EXAMPLES:
 
@@ -2646,16 +2564,6 @@
 
         OUTPUT: canonical decomposition as list of dimension vectors
 
-<<<<<<< HEAD
-        The canonical decomposition of a dimension vector `d` is
-        the unique decomposition :math:`d = e_1 + e_2 + ... + e_k` such that
-        :math:`e_1, e_2, ..., e_k` are such that
-        for all :math:`i \neq j, \mathrm{ext}(e_i, e_j) = \mathrm{ext}(e_j, e_i) = 0`.
-
-        The general representation of dimension vector `d` is isomorphic
-        to the direct sum of representations of dimension vectors
-        :math:`e_1, e_2, ..., e_k`.
-=======
         The canonical decomposition of a dimension vector `d` is the unique
         decomposition :math:`d = e_1 + e_2 + ... + e_k` such that
         :math:`e_1, e_2, ..., e_k` are such that for all
@@ -2663,7 +2571,6 @@
 
         The general representation of dimension vector `d` is isomorphic to the direct
         sum of representations of dimension vectors :math:`e_1, e_2, ..., e_k`.
->>>>>>> f04c9d24
 
         EXAMPLES:
 
@@ -2729,15 +2636,9 @@
 
     # TODO tests and documentation
     def dimension_nullcone(self, d):
-<<<<<<< HEAD
-        r"""
-        Returns the dimension of the nullcone
-        which is the set of all nilpotent representations.
-=======
         r"""Returns the dimension of the nullcone
 
         The nullcone is the set of all nilpotent representations.
->>>>>>> f04c9d24
 
         INPUT:
 
