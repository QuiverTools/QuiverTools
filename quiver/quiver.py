from sage.arith.misc import gcd
from sage.categories.cartesian_product import cartesian_product
from sage.graphs.digraph import DiGraph
from sage.matrix.constructor import matrix
from sage.matrix.special import zero_matrix
from sage.misc.cachefunc import cached_method
from sage.modules.free_module_element import vector
from sage.rings.integer_ring import ZZ
from sage.structure.element import Element


class Quiver(Element):
    def __init__(self, G, name=None):
        r"""Constructor for a quiver.

        This takes a directed graph as input. If it is not a DiGraph instance,
        it is interpreted it as an adjacency matrix.
        For other constructions, see

        - :meth:`Quiver.from_digraph`
        - :meth:`Quiver.from_matrix`
        - :meth:`Quiver.from_string`

        INPUT:

        - ``G`` -- directed graph

        - ``name`` -- optional name for the quiver

        EXAMPLES:

        The 3-Kronecker quiver::

            sage: from quiver import *
            sage: Q = Quiver([[0, 3], [0, 0]]); Q
            a quiver with 2 vertices and 3 arrows

        A Dynkin quiver of type A_3::

            sage: Q = Quiver.from_string("1-2-3"); Q.adjacency_matrix()
            [0 1 0]
            [0 0 1]
            [0 0 0]

        A triangle-shaped quiver::

            sage: Q = Quiver.from_string("1-2-3, 1-3"); Q.adjacency_matrix()
            [0 1 1]
            [0 0 1]
            [0 0 0]

        """

        if isinstance(G, DiGraph):
            self.__G = G
        else:
            self.__G = DiGraph(matrix(G))

        # if name is None this doesn't do anything
        self.rename(name)

        # for caching purposes: order along the specified order of vertices
        self.__M = self.__G.adjacency_matrix(vertices=self.__G.vertices(sort=False))

    @classmethod
    def from_digraph(cls, G, name=None):
        r"""Construct a quiver from a DiGraph object.

        INPUT:

        - ``G`` -- directed graph

        - ``name`` -- optional name for the quiver

        OUTPUT: the quiver.

        EXAMPLES:

        The 3-Kronecker quiver::

            sage: from quiver import *
            sage: M = [[0, 3], [0, 0]]
            sage: Quiver.from_digraph(DiGraph(matrix(M))) == Quiver.from_matrix(M)
            True

        """
        return cls(G, name)

    @classmethod
    def from_matrix(cls, M, name=None):
        r"""Construct a quiver from its adjacency matrix.

        INPUT:

        - ``M`` -- adjacency matrix of the quiver

        - ``name`` -- optional name for the quiver

        OUTPUT: the quiver.

        EXAMPLES:

        The 3-Kronecker quiver::

            sage: from quiver import *
            sage: Q = Quiver.from_matrix([[0, 3], [0, 0]]); Q.adjacency_matrix()
            [0 3]
            [0 0]

        """
        return cls(DiGraph(matrix(M)), name)

    @classmethod
    def from_string(cls, Q: str, forget_labels=True, name=None):
        r"""Construct a quiver from a comma-separated list of chains like ``i-j-k-...``

        You specify an arrow from ``i`` to ``j`` by writing ``i-j``.
        Multiple arrows are specified by repeating the hyphen, so that ``1--2`` is the
        Kronecker quiver. If you write ``i-j-k`` then you have 1 arrow from ``i`` to
        ``j``and one from ``j`` to ``k``. The full quiver is specified by concatenating
        (multiple) arrows by commas.

        The values for a vertex can be anything, and the chosen names will be used for
        the vertices in the underlying graph. Labels are cast to an integer, if
        possible, and otherwise to strings.

        OUTPUT: the quiver

        INPUT:

        - ``Q`` -- a string of the format described above giving a quiver

<<<<<<< HEAD
        - ``forget_labels`` -- (default: True): whether to use labels for vertices or
          to number them ``0,...,n-1``
=======
        - ``forget_labels`` -- (default: True): whether to renumber vertices `0,...,n-1`
>>>>>>> 1c74bdde

        - ``name`` -- optional name for the quiver

        EXAMPLES:

        The 3-Kronecker quiver defined in two different ways::

            sage: from quiver import *
            sage: Quiver.from_matrix([[0, 3], [0, 0]]) == Quiver.from_string("a---b")
            True

        A more complicated example::

            sage: Q = Quiver.from_string("a--b-3,a---3,3-a")
            sage: Q.adjacency_matrix()
            [0 2 3]
            [0 0 1]
            [1 0 0]
            sage: Q.vertices()
            [0, 1, 2]

        The actual labeling we use doesn't matter for the isomorphism type of the
        quiver::

            sage: from quiver import *
            sage: Quiver.from_matrix([[0, 3], [0, 0]]) == Quiver.from_string("12---b")
            True

        However, it does influence the labels of the vertex if we choose so::

            sage: Quiver.from_string("12---b", forget_labels=False).vertices()
            [12, 'b']
            sage: Quiver.from_string("foo---bar", forget_labels=False).vertices()
            ['foo', 'bar']

        """
        # remove all whitespace from the string
        Q = "".join(Q.split())

        # determine the vertices used in the string, preserving the order
        vertices = list(
            dict.fromkeys(
                vertex
                for chain in Q.split(",")
                for vertex in chain.split("-")
                if vertex  # this filters out "" from chained hyphens
            )
        )

        # adjacency matrix to be built
        M = zero_matrix(len(vertices))

        for chain in Q.split(","):
            pieces = chain.split("-")

            source = vertices.index(pieces[0])
            number = 1

            for piece in pieces[1:]:
                # if the string is empty we increase the number of arrows counter
                if not piece:
                    number += 1
                # if the string is non-empty we treat it as a label
                # this means we add the appropriate number of arrows
                # and make the target the source to start the process again
                if piece:
                    target = vertices.index(piece)
                    M[source, target] += number

                    number = 1
                    source, target = target, None

        G = DiGraph(M)

        # attempt to cast vertex labels to integers, otherwise to strings
        if not forget_labels:
            labels = []
            for vertex in vertices:
                try:
                    labels.append(int(vertex))
                except ValueError:
                    labels.append(str(vertex))
            G.relabel(perm=labels, inplace=True)

        return cls.from_digraph(G, name)

    def _repr_(self) -> str:
        if self.get_custom_name():
            return self.get_custom_name()
        else:
            return "a quiver with {} vertices and {} arrows".format(
                self.adjacency_matrix().nrows(), sum(sum(self.adjacency_matrix()))
            )

    def __str__(self) -> str:
        return "{}\nadjacency matrix:\n{}".format(self.repr(), self.adjacency_matrix())

    def repr(self) -> str:
        r"""
        Basic description of the quiver

        To override the output, one uses :meth:`Quiver.rename` from the `Element`
        class. The output of :meth:`Quiver.repr` is that of
        :meth:`Quiver.get_custom_name` if it is set, else it is the default specifying
        the number of vertices and arrows.

        OUTPUT: a basic description of the quiver

        EXAMPLES:

        The 3-Kronecker quiver::

            sage: from quiver import *
            sage: Q = Quiver.from_string("1---2"); Q
            a quiver with 2 vertices and 3 arrows
            sage: Q.rename("3-Kronecker quiver"); Q
            3-Kronecker quiver

        Renaming and resetting the name::

            sage: Q = Quiver.from_string("1---2")
            sage: Q.get_custom_name()

            sage: Q.rename("3-Kronecker quiver")
            sage: Q.get_custom_name()
            '3-Kronecker quiver'
            sage: Q.reset_name()
            sage: Q.get_custom_name()

            sage: Q
            a quiver with 2 vertices and 3 arrows

        """
        return self._repr_()

    def str(self) -> str:
        r"""
        Full description of the quiver

        This combines the output of :meth:`Quiver.repr` with the adjacency matrix.

        OUTPUT: a complete description of the quiver

        EXAMPLES::

        The 3-Kronecker quiver::

            sage: from quiver import *
            sage: Q = Quiver.from_string("1---2"); print(Q)
            a quiver with 2 vertices and 3 arrows
            adjacency matrix:
            [0 3]
            [0 0]
            sage: Q.rename("3-Kronecker quiver"); print(Q)
            3-Kronecker quiver
            adjacency matrix:
            [0 3]
            [0 0]

        """
        return self.__str__()

    def __eq__(self, other) -> bool:
        r"""
        Checks for equality of quivers.

        Equality here refers to equality of adjacency matrices,
        but disregarding the name of the quiver.

        INPUT:

        - ``other`` -- Quiver; the quiver to compare against

        OUTPUT: whether the adjacency matrices are the same

        EXAMPLES:

        The 2-Kronecker quiver and the generalized Kronecker quiver are the same::

            sage: from quiver import *
            sage: KroneckerQuiver() == GeneralizedKroneckerQuiver(2)
            True

        """
        return self.adjacency_matrix() == other.adjacency_matrix()

    def _is_vector(self, x):
        r"""
        Checks whether ``x`` is an element of :math:`\mathbb{Z}Q_0`

        If the quiver doesn't use vertex labels we check that it has the right length.
        If the quiver uses vertex labels, we check that ``x`` is a dict with the right
        set of keys.

        We actually do not care whether the values are in :math:`\mathbb{Z}`.

        INPUT:

        - ``x`` -- vector

        OUTPUT: whether ``x`` can be used as a dimension vector for the quiver

        EXAMPLES:

        Some basic examples::

            sage: from quiver import *
            sage: Q = KroneckerQuiver(3)
            sage: Q._is_vector([2, 3])
            True
            sage: Q._is_vector([0, 0])
            True
            sage: Q._is_vector([-2, -2])
            True
            sage: Q._is_vector([1, 2, 3])
            False

        We allow non-integral values, because this can be useful for stability::

            sage: Q._is_vector([1/2, 3])
            True

        An example with vertex labels::

            sage: Q = Quiver.from_string("foo---bar", forget_labels=False)
            sage: Q._is_vector({"foo" : 0, "bar" : 0})
            True
            sage: Q._is_vector({"bar" : 0, "foo" : 0})
            True
            sage: Q._is_vector({"baz" : 0, "ofo" : 0})
            False

        """
        if isinstance(x, dict):
            return set(x.keys()) == set(self.vertices())

        return len(x) == self.number_of_vertices()

    def _is_dimension_vector(self, d):
        r"""
        Checks whether ``d`` is a dimension vector of the quiver

        If the quiver doesn't use vertex labels we check that it has the right length
        and has positive entries.
        If the quiver uses vertex labels, we check that ``d`` is a dict with the right
        set of keys and positive entries.

        We only check for non-negativity, not for integrality.

        INPUT:

        - ``d`` -- dimension vector

        OUTPUT: whether ``d`` can be used as a dimension vector for the quiver

        EXAMPLES:

        Some basic examples::

            sage: from quiver import *
            sage: Q = KroneckerQuiver(3)
            sage: Q._is_dimension_vector([2, 3])
            True
            sage: Q._is_dimension_vector([0, 0])
            True
            sage: Q._is_dimension_vector([-2, -2])
            False
            sage: Q._is_dimension_vector([1, 2, 3])
            False

        An example with vertex labels::

            sage: Q = Quiver.from_string("foo---bar", forget_labels=False)
            sage: Q._is_dimension_vector({"foo" : 2, "bar" : 3})
            True
            sage: Q._is_dimension_vector({"bar" : 0, "foo" : -1})
            False
            sage: Q._is_dimension_vector({"baz" : 0, "ofo" : 0})
            False

        """
        if not self._is_vector(d):
            return False

        if isinstance(d, dict):
            return all(di >= 0 for di in d.values())

        return all(di >= 0 for di in d)

    def _coerce_dimension_vector(self, d):
        r"""
        Coerces ``d`` to be a dimension vector of the quiver

        The input ``d`` must be a data structure that is indexed
        by the vertices of the quiver, so most likely a dict, list, or vector.
        It is coerced to a vector, see :meth:`Quiver._coerce_vector`.

        As a consistency check we verify that all entries are non-negative,
        raising a `ValueError` if it isn't the case.

        INPUT:

        - ``d``: a candidate dimension vector

        OUTPUT: either a dict or vector

        EXAMPLES:

        The 3-Kronecker quiver::

            sage: from quiver import *
            sage: Q = GeneralizedKroneckerQuiver(3)
            sage: Q._coerce_dimension_vector([1, 2])
            (1, 2)
            sage: Q._coerce_dimension_vector([1, 2, 3, 4])
            Traceback (most recent call last):
            ...
            ValueError: The input is not an element of :math:`\mathbb{Z}Q_0`.
            sage: Q._coerce_dimension_vector([1, -3])
            Traceback (most recent call last):
            ...
            ValueError: The input is not a dimension vector of the quiver.

        """
        d = self._coerce_vector(d)
        if all(di >= 0 for di in d):
            return d
        else:
            raise ValueError("The input is not a dimension vector of the quiver.")

    def _coerce_vector(self, x):
        r"""
        Coerces ``x`` to be a vector in :math:`\mathbb{Z}Q_0`.

        The input ``x`` must be a data structure that is indexed by
        the vertices of the quiver,
        so most likely a dict, list, tuple, or vector.

        It raises a `ValueError` if it is not a data structure of length the number
        of vertices in the quiver.

        INPUT:

        - ``x``: a list, tuple, or dict of integers

        OUTPUT: a Sage vector if ``x`` is an element of :math:`\mathbb{Z}Q_0`

        EXAMPLES:

        The 3-Kronecker quiver::

            sage: from quiver import *
            sage: Q = GeneralizedKroneckerQuiver(3)
            sage: Q._coerce_vector([-1, 2])
            (-1, 2)
            sage: Q._coerce_vector([1, 2, 3, 4])
            Traceback (most recent call last):
            ...
            ValueError: The input is not an element of :math:`\mathbb{Z}Q_0`.

        """
        if len(x) != self.number_of_vertices():
            raise ValueError(r"The input is not an element of :math:`\mathbb{Z}Q_0`.")

        if isinstance(x, list) or isinstance(x, tuple):
            x = vector(ZZ, x)
        elif isinstance(x, dict):
            x = vector(ZZ, [x[i] for i in self.vertices()])

        # so that it can be used for hashing
        x.set_immutable()

        return x

    """
    Basic graph-theoretic properties of the quiver
    """

    def adjacency_matrix(self):
        r"""
        Returns the adjacency matrix of the quiver.

        OUTPUT: The square matrix ``M`` whose entry ``M[i,j]`` is the number of arrows
        from the vertex ``i`` to the vertex ``j``

        EXAMPLES::

        The adjacency matrix of a quiver construct from an adjacency matrix::

            sage: from quiver import *
            sage: M = matrix([[0, 3], [0, 0]])
            sage: M == Quiver(M).adjacency_matrix()
            True

        """
        return self.__M

    def graph(self):
        r"""
        Return the underlying graph of the quiver

        OUTPUT: the underlying quiver as a DiGraph object

        EXAMPLES:

        The underlying graph of the quiver from a directed graph is that graph::

            sage: from quiver import *
            sage: G = DiGraph(matrix([[0, 3], [0, 0]]))
            sage: G == Quiver.from_digraph(G).graph()
            True

        """
        return self.__G

    def vertices(self):
        r"""
        Return the vertices of the quiver

        If the quiver is created from a DiGraph or string, the vertices are labelled
        using the data in the DiGraph or string, as explained in
        :meth:`Quiver.from_digraph` or :meth:`Quiver.from_string`.
        If the quiver is created from a matrix, the vertices are labelled from `0`
        to `n-1`, where `n` is the number of rows or columns in the matrix.

        OUTPUT: the vertices in the underlying graph

        EXAMPLES:

        Usually the vertices will be just integers::

            sage: from quiver import *
            sage: Quiver([[0, 3], [0, 0]]).vertices()
            [0, 1]

        We can have non-trivial labels for a quiver::

            sage: Quiver.from_string("foo---bar", forget_labels=False).vertices()
            ['foo', 'bar']

        """
        return self.graph().vertices(sort=False)

    def number_of_vertices(self) -> int:
        r"""Returns the number of vertices

        OUTPUT: the number of vertices

        EXAMPLES:

        There are 3 vertices in a 3-vertex quiver::

            sage: from quiver import *
            sage: ThreeVertexQuiver(1, 2, 4).number_of_vertices()
            3

        """
        return self.graph().order()

    def __has_vertex_labels(self) -> bool:
        r"""Check whether vertex labels are used

        EXAMPLES:

        With vertex labels::

            sage: from quiver import *
            sage: Q = KroneckerQuiver(2)
            sage: Q._Quiver__has_vertex_labels()
            False

        With vertex labels::

            sage: Q = Quiver.from_string("foo---bar", forget_labels=False)
            sage: Q._Quiver__has_vertex_labels()
            True

        """
        return self.vertices() != list(range(self.number_of_vertices()))

    def number_of_arrows(self) -> int:
        r"""Returns the number of arrows

        OUTPUT: the number of arrows

        EXAMPLES:

        There are 7 arrows in this 3-vertex quiver::

            sage: from quiver import *
            sage: ThreeVertexQuiver(1, 2, 4).number_of_arrows()
            7

        """
        return self.graph().size()

    def is_acyclic(self) -> bool:
        r"""Returns whether the quiver is acyclic.

        OUTPUT: True if the quiver is acyclic, False otherwise.

        EXAMPLES:

        An acyclic graph::

            sage: from quiver import *
            sage: KroneckerQuiver(3).is_acyclic()
            True

        A non-acyclic graph::

            sage: GeneralizedJordanQuiver(5).is_acyclic()
            False

        """
        return self.graph().is_directed_acyclic()

    def is_connected(self) -> bool:
        r"""Returns whether the underlying graph of the quiver is connected or not.

        OUTPUT: True if the quiver is connected, False otherwise.

        EXAMPLES:

        The n-Kronecker quivers are connected::

            sage: from quiver import *
            sage: KroneckerQuiver(4).is_connected()
            True

        The loop quivers are connected::

            sage: GeneralizedJordanQuiver(3).is_connected()
            True
        """
        return self.graph().is_connected()

    """
    Some graph-theoretic properties of the quiver
    """

    def in_degree(self, i):
        r"""Returns the in-degree of a vertex.

        The in-degree of ``i`` is the number of incoming arrows at ``i``.

        The parameter ``i`` must be an element of the vertices of the underlying graph.
        If constructed from a matrix or string, ``i`` can go from `0` to
        `n-1` where `n` is the number of vertices in the graph.

        INPUT:

        - ``i`` -- a vertex of the underlying graph

        OUTPUT: The in-degree of the vertex ``i``

        EXAMPLES:

        In the 3-Kronecker quiver the in-degree is either 0 or 3::

            sage: from quiver import *
            sage: Q = GeneralizedKroneckerQuiver(3)
            sage: Q.in_degree(0)
            0
            sage: Q.in_degree(1)
            3

        If we specified a non-standard labeling on the vertices we must use it::

            sage: Q = Quiver.from_string("a---b", forget_labels=False)
            sage: Q.in_degree("a")
            0
            sage: Q.in_degree("b")
            3

        """
        return self.graph().in_degree(i)

    def out_degree(self, i):
        r"""Returns the out-degree of a vertex.

        The parameter ``i`` must be an element of the vertices of the underlying graph.
        If constructed from a matrix or string, ``i`` can go from `0` to
        `n-1` where `n` is the number of vertices in the graph.

        The out-degree of ``i`` is the number of outgoing arrows at ``i``.

        INPUT:

        - ``i`` -- a vertex of the underlying graph

        OUTPUT: The out-degree of the vertex ``i``

        EXAMPLES:

        In the 3-Kronecker quiver the out-degree is either 3 or 0::

            sage: from quiver import *
            sage: Q = GeneralizedKroneckerQuiver(3)
            sage: Q.out_degree(0)
            3
            sage: Q.out_degree(1)
            0

        If we specified a non-standard labeling on the vertices we must use it::

            sage: Q = Quiver.from_string("a---b", forget_labels=False)
            sage: Q.out_degree("a")
            3
            sage: Q.out_degree("b")
            0

        """
        return self.graph().out_degree(i)

    def is_source(self, i) -> bool:
        """Checks if ``i`` is a source of the quiver

        The vertex ``i`` is a source if there are no incoming arrows at ``i``.

        INPUT:

        - ``i`` -- a vertex of the quiver

        OUTPUT: whether ``i`` is a source of the quiver

        EXAMPLES:

        The 3-Kronecker quiver has one source::

            sage: from quiver import *
            sage: Q = GeneralizedKroneckerQuiver(3)
            sage: Q.is_source(0)
            True
            sage: Q.is_source(1)
            False

        If we specified a non-standard labeling on the vertices we must use it::

            sage: Q = Quiver.from_string("a---b", forget_labels=False)
            sage: Q.is_source("a")
            True
            sage: Q.is_source("b")
            False

        """
        return self.in_degree(i) == 0

    def is_sink(self, i) -> bool:
        """Checks if ``i`` is a sink of the quiver

        The vertex ``i`` is a sink if there are no outgoing arrows out of ``i``.

        INPUT:

        - ``i`` -- a vertex of the quiver

        OUTPUT: whether ``i`` is a sink of the quiver

        EXAMPLES

        The 3-Kronecker quiver has one sink::

            sage: from quiver import *
            sage: Q = GeneralizedKroneckerQuiver(3)
            sage: Q.is_sink(0)
            False
            sage: Q.is_sink(1)
            True

        If we specified a non-standard labeling on the vertices we must use it::

            sage: Q = Quiver.from_string("a---b", forget_labels=False)
            sage: Q.is_sink("a")
            False
            sage: Q.is_sink("b")
            True

        """
        return self.out_degree(i) == 0

    def sources(self):
        r"""Return the vertices which are sources in the quiver

        OUTPUT: the list of vertices without incoming edges

        EXAMPLES:

        The 3-Kronecker quiver has one source::

            sage: from quiver import *
            sage: GeneralizedKroneckerQuiver(3).sources()
            [0]

        It is possible that a quiver has no sources::

            sage: JordanQuiver().sources()
            []

        """
        return list(filter(lambda i: self.is_source(i), self.vertices()))

    def sinks(self):
        r"""Return the vertices which are sinks in the quiver

        OUTPUT: the list of vertices without incoming edges

        EXAMPLES:

        The 3-Kronecker quiver has one source::

            sage: from quiver import *
            sage: GeneralizedKroneckerQuiver(3).sources()
            [0]

        It is possible that a quiver has no sinks::

            sage: JordanQuiver().sinks()
            []

        """
        return list(filter(lambda i: self.is_sink(i), self.vertices()))

    """
    Basic representation-theoretical properties of the quiver
    """

    def euler_matrix(self):
        r"""Returns the Euler matrix of the quiver

        This is the matrix representing the Euler form, defined by

        .. MATH::

            \langle\mathbf{d},\mathbf{e}\rangle=
            \sum_{i\in Q_0}d_i e_i-\sum_{\alpha\in Q_1}d_{s(\alpha)}e_{t(\alpha)}

        In the basis given by the vertices, it can be written as the difference
        of the identity matrix and the adjacency matrix.

        OUTPUT: the Euler matrix of the quiver

        EXAMPLES:

        The Kronecker 3-quiver::

            sage: from quiver import *
            sage: GeneralizedKroneckerQuiver(3).euler_matrix()
            [ 1 -3]
            [ 0  1]

        It uses the basis of the vertices, so it agrees with this alternative
        definition::

            sage: Quiver.from_string("foo---bar", forget_labels=False).euler_matrix()
            [ 1 -3]
            [ 0  1]

        """
        return matrix.identity(self.number_of_vertices()) - self.adjacency_matrix()

    def euler_form(self, x, y) -> int:
        r"""The value :math:`\langle x,y\rangle` of the Euler form

        INPUT:

        - ``x`` -- an element of :math:`\mathbb{Z}Q_0`

        - ``y`` -- an element of :math:`\mathbb{Z}Q_0`

        OUTPUT: the value of the Euler form, i.e., ``x * self.euler_matrix() * y``

        EXAMPLES:

        An example using the Kronecker quiver::

            sage: from quiver import *
            sage: Q = GeneralizedKroneckerQuiver(3)
            sage: Q.euler_form([1, 3], [2, -2])
            2

        It uses the basis of the vertices, so we specify the entries of elements of
        :math:`\mathbb{Z}Q_0` in this order, thus the same example as before::

            sage: Q = Quiver.from_string("foo---bar", forget_labels=False)
            sage: Q.euler_form([1, 3], [2, -2])
            2

        """
        x = self._coerce_vector(x)
        y = self._coerce_vector(y)

        return x * self.euler_matrix() * y

    def cartan_matrix(self):
        r"""Returns the Cartan matrix of the quiver

        This is the matrix representing the symmetrization of the Euler form,
        see :meth:`Quiver.euler_matrix`

        OUTPUT: the Cartan matrix of the quiver

        EXAMPLES::

        The Kronecker 3-quiver::

            sage: from quiver import *
            sage: GeneralizedKroneckerQuiver(3).cartan_matrix()
            [ 2 -3]
            [-3  2]

        """
        return self.euler_matrix() + self.euler_matrix().transpose()

    def symmetrized_euler_form(self, x, y) -> int:
        r"""The value :math:`(x,y)` of the Euler form

        INPUT:

        - ``x`` -- an element of :math:`\mathbb{Z}Q_0`

        - ``y`` -- an element of :math:`\mathbb{Z}Q_0`

        OUTPUT: the value of the symmetrized Euler form applied to ``x`` and ``y``

        EXAMPLES:

        An example using the Kronecker quiver::

            sage: from quiver import *
            sage: Q = GeneralizedKroneckerQuiver(3)
            sage: Q.symmetrized_euler_form([1, 3], [2, -2])
            -20

        It uses the basis of the vertices, so we specify the entries of elements of
        :math:`\mathbb{Z}Q_0` in this order, thus the same example as before::

            sage: Q = Quiver.from_string("foo---bar", forget_labels=False)
            sage: Q.symmetrized_euler_form([1, 3], [2, -2])
            -20

        """
        x = self._coerce_vector(x)
        y = self._coerce_vector(y)

        return self.euler_form(x, y) + self.euler_form(y, x)

    def tits_form(self, x) -> int:
        r"""The value of the Tits quadratic form of the quiver at ``x``

        This is really just the value :math:`\langle x,x\rangle` of the Euler form,
        or half of the value :math:`(x,x)` of the symmetrized Euler form.

        INPUT:

        - ``x`` -- an element of :math:`\mathbb{Z}Q_0`

        OUTPUT: the value of the Tits form applied to ``x``

        EXAMPLES:

        An example using the Kronecker quiver::

            sage: from quiver import *
            sage: Q = GeneralizedKroneckerQuiver(3)
            sage: Q.tits_form([2, 3])
            -5

        It uses the basis of the vertices, so we specify the entries of elements of
        :math:`\mathbb{Z}Q_0` in this order, thus the same example as before::

            sage: Q = Quiver.from_string("foo---bar", forget_labels=False)
            sage: Q.tits_form([2, 3])
            -5

        """
        return self.euler_form(x, x)

    """
    Constructing new quivers out of old
    """

    def opposite_quiver(self):
        r"""
        Returns the opposite quiver

        The opposite quiver is the quiver with all arrows reversed.
        Its adjacency matrix is given by the transpose of the adjacency matrix.

        OUTPUT: the opposite quiver

        EXAMPLES:

        The opposite of the 3-Kronecker quiver::

            sage: from quiver import *
            sage: print(GeneralizedKroneckerQuiver(3).opposite_quiver())
            opposite of 3-Kronecker quiver
            adjacency matrix:
            [0 0]
            [3 0]

        It preserves the labelling of the vertices::

            sage: Q = Quiver.from_string("foo---bar", forget_labels=False)
            sage: Qopp = Q.opposite_quiver()
            sage: Qopp.vertices()
            ['foo', 'bar']
            sage: Qopp.adjacency_matrix()
            [0 0]
            [3 0]

        """
        name = None
        if self.get_custom_name():
            name = "opposite of " + self.get_custom_name()

        return Quiver.from_digraph(self.graph().reverse(), name)

    def doubled_quiver(self):
        r"""
        Returns the doubled quiver

        The double of a quiver is the quiver where for each arrow
        we add an arrow in the opposite direction.

        Its adjacency matrix is the sum of the adjacency matrix
        of the original quiver and its transpose.

        OUTPUT: the doubled quiver

        EXAMPLES:

        The double of the 3-Kronecker quiver::

            sage: from quiver import *
            sage: print(GeneralizedKroneckerQuiver(3).doubled_quiver())
            double of 3-Kronecker quiver
            adjacency matrix:
            [0 3]
            [3 0]

        It preserves the labelling of the vertices::

            sage: Q = Quiver.from_string("foo---bar", forget_labels=False)
            sage: Qbar = Q.doubled_quiver()
            sage: Qbar.vertices()
            ['foo', 'bar']
            sage: Qbar.adjacency_matrix()
            [0 3]
            [3 0]

        """
        G = DiGraph(self.graph())
        G.add_edges(self.opposite_quiver().graph().edges())

        name = None
        if self.get_custom_name():
            name = "double of " + self.get_custom_name()

        return Quiver.from_digraph(G, name)

    def framed_quiver(self, framing, vertex="-oo"):
        r"""
        Returns the framed quiver with framing vector ``framing``

        The optional parameter ``vertex`` determines the name of the framing vertex,
        which defaults to `-oo`.

        The framed quiver has one additional vertex, and `f_i` many arrows from
        the framing vertex to `i`, for every `i\in Q_0`.

        INPUT:

        - ``framing`` -- list of non-negative integers saying how many arrows from the
          framed vertex to ``i``

        - ``vertex`` (default: "-oo") -- name of the framing vertex

        OUTPUT: the framed quiver

        EXAMPLES:

        Framing the 3-Kronecker quiver::

            sage: from quiver import *
            sage: Q = GeneralizedKroneckerQuiver(3).framed_quiver([1, 0])
            sage: print(Q)
            framing of 3-Kronecker quiver
            adjacency matrix:
            [0 1 0]
            [0 0 3]
            [0 0 0]
            sage: Q.vertices()
            ['-oo', 0, 1]
            sage: Q = GeneralizedKroneckerQuiver(3).framed_quiver([2, 2], vertex="a")
            sage: print(Q)
            framing of 3-Kronecker quiver
            adjacency matrix:
            [0 2 2]
            [0 0 3]
            [0 0 0]
            sage: Q.vertices()
            ['a', 0, 1]

        If you frame twice it will have to use a different vertex label::

            sage: Q = GeneralizedKroneckerQuiver(3).framed_quiver([2, 2])
            sage: Q.framed_quiver([1, 1, 1]).vertices()
            Traceback (most recent call last):
            ...
            ValueError: -oo is already a vertex

        """
        if vertex in self.vertices():
            raise ValueError("{} is already a vertex".format(vertex))

        framing = self._coerce_dimension_vector(framing)

        G = DiGraph(self.graph())

        # adding framing the vertex (as the _first_ vertex by default)
        G.add_vertex(vertex)

        # adding the arrows according to the framing vector
        for i, v in enumerate(self.vertices()):
            G.add_edges([(vertex, v)] * framing[i])

        name = None
        if self.get_custom_name():
            name = "framing of " + self.get_custom_name()

        return Quiver.from_digraph(G, name)

    def coframed_quiver(self, coframing, vertex="+oo"):
        r"""
        Returns the coframed quiver with coframing vector ``coframing``

        The optional parameter ``vertex`` determines the name of the coframing vertex,
        which defaults to `+oo`.

        The coframed quiver has one additional vertex, and `f_i` many arrows from
        the vertex `i` to the coframed vertex, for every `i\in Q_0`.

        INPUT:

        - ``coframing`` -- list of non-negative integers saying how many arrows go from
          the framed vertex to `i`

        - ``vertex`` (default: None) -- name of the framing vertex

        OUTPUT: the framed quiver

        EXAMPLES:

        Coframing the 3-Kronecker quiver::

            sage: from quiver import *
            sage: Q = GeneralizedKroneckerQuiver(3).coframed_quiver([1, 0])
            sage: print(Q)
            coframing of 3-Kronecker quiver
            adjacency matrix:
            [0 3 1]
            [0 0 0]
            [0 0 0]
            sage: Q.vertices()
            [0, 1, '+oo']
            sage: Q = GeneralizedKroneckerQuiver(3).coframed_quiver([2, 2], vertex="a")
            sage: print(Q)
            coframing of 3-Kronecker quiver
            adjacency matrix:
            [0 3 2]
            [0 0 2]
            [0 0 0]
            sage: Q.vertices()
            [0, 1, 'a']

        If you coframe twice it will have to use a different vertex label::

            sage: Q = GeneralizedKroneckerQuiver(3).coframed_quiver([2, 2])
            sage: Q.coframed_quiver([1, 1, 1]).vertices()
            Traceback (most recent call last):
            ...
            ValueError: +oo is already a vertex

        """
        if vertex in self.vertices():
            raise ValueError("{} is already a vertex".format(vertex))

        coframing = self._coerce_dimension_vector(coframing)

        # build the graph from the ground up
        G = DiGraph([self.vertices() + [vertex], []], multiedges=True, loops=True)

        # there doesn't seem to be a way to save the order of vertices otherwise
        # so make sure the coframing vertex appears last
        permutation = dict(zip(G.vertices(), self.vertices() + [vertex]))
        G.relabel(perm=permutation, inplace=True)

        # adding the existing arrows
        G.add_edges(self.graph().edges())

        # adding the arrows according to the framing vector
        for i, v in enumerate(self.vertices()):
            G.add_edges([(v, vertex)] * coframing[i])

        name = None
        if self.get_custom_name():
            name = "coframing of " + self.get_custom_name()

        return Quiver.from_digraph(G, name)

    def full_subquiver(self, vertices):
        r"""Returns the full subquiver supported on the given set of vertices

        INPUT:

        - ``vertices``: list of vertices for the subquiver

        OUTPUT: the full subquiver on the specified vertices

        EXAMPLES:

        Some basic examples::

            sage: from quiver import *
            sage: Q = ThreeVertexQuiver(2, 3, 4)
            sage: print(Q.full_subquiver([0, 1]))
            full subquiver of an acyclic 3-vertex quiver of type (2, 3, 4)
            adjacency matrix:
            [0 2]
            [0 0]
            sage: print(Q.full_subquiver([0, 2]))
            full subquiver of an acyclic 3-vertex quiver of type (2, 3, 4)
            adjacency matrix:
            [0 3]
            [0 0]

        If we specified a non-standard labeling on the vertices we must use it::

            sage: Q = Quiver.from_string("a--b----c,a---c", forget_labels=False)
            sage: Q == ThreeVertexQuiver(2, 3, 4)
            True
            sage: print(Q.full_subquiver(["a", "b"]))
            a quiver with 2 vertices and 2 arrows
            adjacency matrix:
            [0 2]
            [0 0]
            sage: print(Q.full_subquiver(["a", "c"]))
            a quiver with 2 vertices and 3 arrows
            adjacency matrix:
            [0 3]
            [0 0]

        """
        name = None
        if self.get_custom_name():
            name = "full subquiver of " + self.get_custom_name()

        return Quiver.from_digraph(self.graph().subgraph(vertices=vertices), name)

    """
    Dimension vectors and roots
    """

    @cached_method
    def zero_vector(self):
        r"""
        Returns the zero dimension vector.

        The output is adapted to the vertices.

        OUTPUT: the zero dimension vector

        EXAMPLES:

        Usually it is an actual vector::

            sage: from quiver import *
            sage: KroneckerQuiver(3).zero_vector()
            (0, 0)
            sage: type(KroneckerQuiver(3).zero_vector())
            <class 'sage.modules.vector_integer_dense.Vector_integer_dense'>

        But if the quiver has custom vertex labels it is a dict::

            sage: Q = Quiver.from_string("a--b----c,a---c", forget_labels=False)
            sage: Q.zero_vector()
            {'a': 0, 'b': 0, 'c': 0}

        """
        if self.__has_vertex_labels():
            return {i: 0 for i in self.vertices()}

        return vector([0] * self.number_of_vertices())

    @cached_method
    def thin_dimension_vector(self):
        r"""
        Returns the thin dimension vector, i.e., all ones

        The output is adapted to the vertices.

        OUTPUT: the thin dimension vector

        EXAMPLES:

        Usually it is an actual vector::

            sage: from quiver import *
            sage: KroneckerQuiver(3).thin_dimension_vector()
            (1, 1)
            sage: type(KroneckerQuiver(3).thin_dimension_vector())
            <class 'sage.modules.vector_integer_dense.Vector_integer_dense'>

        But if the quiver has custom vertex labels it is a dict::

            sage: Q = Quiver.from_string("a--b----c,a---c", forget_labels=False)
            sage: Q.thin_dimension_vector()
            {'a': 1, 'b': 1, 'c': 1}

        """
        if self.__has_vertex_labels():
            return {i: 1 for i in self.vertices()}

        return vector([1] * self.number_of_vertices())

    @cached_method
    def simple_root(self, i):
        r"""
        Returns the simple root at the vertex ``i``

        The output is adapted to the vertices.

        OUTPUT: the simple root at the vertex ``i``

        EXAMPLES:

        Usually it is an actual vector::

            sage: from quiver import *
            sage: KroneckerQuiver(3).simple_root(1)
            (0, 1)
            sage: type(KroneckerQuiver(3).simple_root(1))
            <class 'sage.modules.vector_integer_dense.Vector_integer_dense'>

        But if the quiver has custom vertex labels it is a dict::

            sage: Q = Quiver.from_string("a--b----c,a---c", forget_labels=False)
            sage: Q.simple_root("b")
            {'a': 0, 'b': 1, 'c': 0}

        """
        if self.__has_vertex_labels():
            root = {i: 0 for i in self.vertices()}
        else:
            root = vector([0] * self.number_of_vertices())
        root[i] = 1

        return root

    def is_root(self, x) -> bool:
        r"""Checks whether ``x`` is a root of the underlying diagram of the quiver.

        A root is a non-zero vector `x` in :math:`\mathbb{Z}Q_0` such that
        the Tits form of `x` is at most 1.

        INPUT:

        - ``x``: integer vector

        OUTPUT: whether ``x`` is a root

        EXAMPLES:

        Some roots and non-roots for the 3-Kronecker quiver::

            sage: from quiver import *
            sage: Q = KroneckerQuiver(3)
            sage: Q.is_root([2, 3])
            True
            sage: Q.is_root(Q.zero_vector())
            False
            sage: Q.is_root([4, 1])
            False

        """
        x = self._coerce_vector(x)

        return any(x) and self.tits_form(x) <= 1

    def is_real_root(self, x) -> bool:
        r"""Checks whether ``x`` is a real root of the underlying diagram of the quiver.

        A root is called real if its Tits form equals 1.

        INPUT:

        - ``x``: integer vector

        OUTPUT: whether ``x`` is a real root

        EXAMPLES:

        Some real and non-real for the 3-Kronecker quiver::

            sage: from quiver import *
            sage: Q = KroneckerQuiver(3)
            sage: Q.is_real_root([2, 3])
            False
            sage: Q.is_real_root(Q.zero_vector())
            False
            sage: Q.is_real_root([3, 1])
            True

        """
        x = self._coerce_vector(x)

        return self.tits_form(x) == 1

    def is_imaginary_root(self, x) -> bool:
        r"""Checks whether ``x`` is a imaginary root of the quiver.

        A root is called imaginary if its Tits form is non-positive.

        INPUT:

        - ``x``: integer vector

        OUTPUT: whether ``x`` is an imaginary root

        EXAMPLES:

        Some imaginary roots and non imaginary roots for the 3-Kronecker quiver::

            sage: from quiver import *
            sage: Q = KroneckerQuiver(3)
            sage: Q.is_imaginary_root([2, 3])
            True
            sage: Q.is_imaginary_root(Q.zero_vector())
            False
            sage: Q.is_imaginary_root([4, 1])
            False

        """
        x = self._coerce_vector(x)

        return any(x) and self.tits_form(x) <= 0

    def is_schur_root(self, d) -> bool:
        r"""Checks if ``d`` is a Schur root.

        INPUT:

        - ``d``: dimension vector

        OUTPUT: whether ``d`` is an imaginary root

        A Schur root is a dimension vector which admits a Schurian representation,
        i.e., a representation whose endomorphism ring is the field itself.
        It is necessarily indecomposable.
        By MR1162487_ `d` is a Schur root if and only if `d` admits a stable
        representation for the canonical stability parameter.

        .. _MR1162487: https://mathscinet.ams.org/mathscinet/relay-station?mr=1162487

        EXAMPLES:

        The dimension vector `(2, 3)` is Schurian for the 3-Kronecker quiver::

            sage: from quiver import *
            sage: Q = GeneralizedKroneckerQuiver(3)
            sage: Q.is_schur_root([2, 3])
            True

        Examples from Derksen--Weyman's book (Example 11.1.4)::

            sage: from quiver import *
            sage: Q = ThreeVertexQuiver(1, 1, 1)
            sage: Q.is_schur_root([1, 1, 2])
            True
            sage: Q.is_schur_root([1, 2, 1])
            False
            sage: Q.is_schur_root([1, 1, 1])
            True
            sage: Q.is_schur_root([2, 2, 2])
            False

        """
        d = self._coerce_dimension_vector(d)
        theta = self.canonical_stability_parameter(d)

        return self.has_stable_representation(d, theta)

    def slope(self, d, theta=None, denom=sum):
        r"""
        Returns the slope of ``d`` with respect to ``theta``

        The slope is defined as the value of `theta(d)` divided by the total dimension
        of `d`. It is possible to vary the denominator, to use a function more general
        than the sum.

        INPUT:

        - ``d`` -- dimension vector

        - ``theta`` -- (default: canonical stability parameter) stability parameter

        - ``denom`` -- (default: sum) the denominator function

        OUTPUT: the slope of ``d`` with respect to ``theta`` and optional ``denom``

        EXAMPLES:

        Some slopes for the Kronecker quiver, first for the canonical stability
        parameter, then for some other::

            sage: from quiver import *
            sage: Q = KroneckerQuiver(3)
            sage: d = [2, 3]
            sage: Q.slope(d, [9, -6])
            0
            sage: Q.slope(d)
            0
            sage: Q.slope(d, [2, -2])
            -2/5

        We can use for instance a constant denominator::

            sage: constant = lambda di: 1
            sage: Q.slope(d, Q.canonical_stability_parameter(d), denom=constant)
            0

        The only dependence on the quiver is the set of vertices, so if we don't
        use vertex labels, the choice of quiver doesn't matter::

            sage: d, theta = [2, 3], [9, -6]
            sage: KroneckerQuiver(3).slope(d, theta)
            0

        """
        d = self._coerce_dimension_vector(d)
        assert denom(d) > 0

        if theta is None:
            theta = self.canonical_stability_parameter(d)
        theta = self._coerce_vector(theta)

        return (theta * d) / denom(d)

    def is_subdimension_vector(self, e, d):
        r"""
        Determine whether ``e`` is a subdimension vector of ``d``

        INPUT:

        -- ``e`` -- dimension vector

        -- ``d`` -- dimension vector

        OUTPUT: whether ``e`` is a subdimension vector of ``d``

        EXAMPLES:

        Some basic examples::

            sage: from quiver import *
            sage: Q = KroneckerQuiver(3)
            sage: Q.is_subdimension_vector([1, 2], [2, 3])
            True
            sage: Q.is_subdimension_vector([2, 3], [2, 3])
            True
            sage: Q.is_subdimension_vector([6, 6], [2, 3])
            False

        We can also work with vertex labels::

            sage: Q = Quiver.from_string("a--b----c,a---c", forget_labels=False)
            sage: d = {"a" : 3, "b" : 3, "c" : 3}
            sage: e = {"a" : 1, "b" : 2, "c" : 3}
            sage: Q.is_subdimension_vector(e, d)
            True
            sage: Q.is_subdimension_vector(d, e)
            False

        """
        d = self._coerce_dimension_vector(d)
        e = self._coerce_dimension_vector(e)

        return all(ei <= di for (ei, di) in zip(e, d))

    def _deglex_key(self, e, b=None) -> int:
        r"""
        An integer representation of a dimension vector

        This is the base-b expansion of a dimension vector.

        This is a function which satisfies

            e <_{deglex} d iff deglex_key(e) < deglex_key(d),

        provided that b >> 0.

        For b >> 0 the deglex order is a _total_ order which extends the usual
        entry-wise partial order on dimension vectors.

        INPUT:

        - ``e`` -- dimension vector

        - ``b`` -- the "base" of the key (default: `max(e)+1`)

        OUTPUT: the base-`b` expansion of the dimension vector

        EXAMPLES:

        If we let `b` be the largest entry plus one we get a good key, at least for
        subdimension vectors of the original one::

            sage: from quiver import *
            sage: Q = KroneckerQuiver(3)
            sage: d = [2, 3]
            sage: Q._deglex_key(d, max(d) + 1)
            91
            sage: d = [3, 3]
            sage: Q._deglex_key(d)
            111

        """
        e = self._coerce_dimension_vector(e)
        if b is None:
            b = max(e) + 1

        n = self.number_of_vertices()

        return (
            sum(ei * b ** (n - i - 1) for (i, ei) in enumerate(e))
            + sum(self._coerce_dimension_vector(e)) * b**n
        )

    def all_subdimension_vectors(
        self, d, proper=False, nonzero=False, forget_labels=False
    ):
        r"""
        Returns the list of all subdimension vectors of d.

        INPUT:

        - ``d`` -- dimension vector

        - ``proper`` (default: False) -- whether to exclude ``d``

        - ``nonzero`` (default: False) -- whether to exclude the zero vector

        - ``forget_labels`` (default: False) -- whether to forget the vertex labels

        OUTPUT: all subdimension vectors of ``d`` (maybe excluding zero and/or ``d``)

        EXAMPLES:

        The usual use cases::

            sage: from quiver import *
            sage: Q = KroneckerQuiver(3)
            sage: Q.all_subdimension_vectors([2, 3])
                [(0, 0),
                 (0, 1),
                 (0, 2),
                 (0, 3),
                 (1, 0),
                 (1, 1),
                 (1, 2),
                 (1, 3),
                 (2, 0),
                 (2, 1),
                 (2, 2),
                 (2, 3)]
            sage: Q.all_subdimension_vectors([2, 3], proper=True)
                [(0, 0),
                 (0, 1),
                 (0, 2),
                 (0, 3),
                 (1, 0),
                 (1, 1),
                 (1, 2),
                 (1, 3),
                 (2, 0),
                 (2, 1),
                 (2, 2)]
            sage: Q.all_subdimension_vectors([2, 3], nonzero=True)
                [(0, 1),
                 (0, 2),
                 (0, 3),
                 (1, 0),
                 (1, 1),
                 (1, 2),
                 (1, 3),
                 (2, 0),
                 (2, 1),
                 (2, 2),
                 (2, 3)]
            sage: Q.all_subdimension_vectors([2, 3], proper=True, nonzero=True)
                [(0, 1),
                 (0, 2),
                 (0, 3),
                 (1, 0),
                 (1, 1),
                 (1, 2),
                 (1, 3),
                 (2, 0),
                 (2, 1),
                 (2, 2)]

        Some exceptional cases::

            sage: Q.all_subdimension_vectors(Q.zero_vector())
            [(0, 0)]
            sage: Q.all_subdimension_vectors(Q.zero_vector(), proper=True)
            []

        If we work with labeled vertices, then we get a list of dicts::

            sage: Q = Quiver.from_string("a---b", forget_labels=False)
            sage: Q.all_subdimension_vectors([1, 2])
            [{'a': 0, 'b': 0},
             {'a': 0, 'b': 1},
             {'a': 0, 'b': 2},
             {'a': 1, 'b': 0},
             {'a': 1, 'b': 1},
             {'a': 1, 'b': 2}]
            sage: Q.all_subdimension_vectors([1, 2], forget_labels=True)
            [(0, 0), (0, 1), (0, 2), (1, 0), (1, 1), (1, 2)]

        """
        assert self._is_dimension_vector(d)

        # if zero dimension vector we deal with it separately
        if sum(self._coerce_dimension_vector(d)) == 0:
            if proper or nonzero:
                return []
            return [d]

        vectors = list(cartesian_product([range(di + 1) for di in d]))

        if proper:
            vectors = vectors[:-1]
        if nonzero:
            vectors = vectors[1:]

        if self.__has_vertex_labels() and not forget_labels:
            return list(map(lambda e: dict(zip(self.vertices(), e)), vectors))

        return list(map(vector, vectors))

    def is_theta_coprime(self, d, theta=None) -> bool:
        r"""Checks if ``d`` is ``theta``-coprime.

        A dimension vector `d` is :math:`\theta`-coprime if
        :math:`\mu_{\theta}(e)\neq \mu_{\theta}(e)`
        for all proper non-zero subdimension vectors e of d.

        The default value for ``theta`` is the canonical stability parameter.

        INPUT:

        - ``d`` -- dimension vector

        - ``theta`` -- (default: canonical stability paramter) stability parameter

        EXAMPLES:

        Examples of coprimality::

            sage: from quiver import *
            sage: Q = KroneckerQuiver(3)
            sage: d = [2, 3]
            sage: Q.is_theta_coprime(d, Q.canonical_stability_parameter(d))
            True
            sage: Q.is_theta_coprime(d)
            True
            sage: Q.is_theta_coprime([3, 3], [1, -1])
            False

        """
        if theta is None:
            theta = self.canonical_stability_parameter(d)

        assert self._is_dimension_vector(d)
        assert self._is_vector(theta)

        vectors = self.all_subdimension_vectors(d, proper=True, nonzero=True)

        return all(self.slope(d, theta) != self.slope(e, theta) for e in vectors)

    def is_indivisible(self, d) -> bool:
        """
        Checks if the gcd of all entries of ``d`` is 1

        INPUT:

        -- ``d`` -- dimension vector

        OUTPUT: whether the dimension vector is indivisible

        EXAMPLES:

        Two examples with the Kronecker quiver::

            sage: from quiver import *
            sage: Q = KroneckerQuiver(3)
            sage: Q.is_indivisible([2, 3])
            True
            sage: Q.is_indivisible([2, 2])
            False

        """
        return gcd(self._coerce_dimension_vector(d)) == 1

    def support(self, d):
        r"""Returns the support of the dimension vector.

        INPUT:

        - ``d``: dimension vector

        OUTPUT: subset of vertices in the underlying graph in the support

        The support is the set :math:`\{ i \in Q_0 \mid d_i > 0 \}`.

        EXAMPLES:

        The support is the set of vertices for which the value of the dimension
        vector is nonzero::

            sage: from quiver import *
            sage: Q = ThreeVertexQuiver(2, 0, 4)
            sage: d = vector([1, 1, 1])
            sage: Q.support(d)
            [0, 1, 2]
            sage: d = vector([1, 0, 1])
            sage: Q.support(d)
            [0, 2]

        It takes into account vertex labels::

            sage: Q = Quiver.from_string("a--b----c,a---c", forget_labels=False)
            sage: d = {"a": 2, "b": 3, "c": 0}
            sage: Q.support(d)
            ['a', 'b']

        """
        assert self._is_dimension_vector(d)

        return [i for i in self.vertices() if d[i] > 0]

    def in_fundamental_domain(self, d, depth=0):
        r"""Checks if a dimension vector is in the fundamental domain.

        The fundamental domain of :math:`Q` is the set of dimension vectors :math:`d`
        such that

        - :math:`\operatorname{supp}(\mathbf{d})` is connected
        - :math:`\langle d,e_i\rangle + \langle e_i,d\rangle\leq 0` for every simple
          root

        Every :math:`d` in the fundamental domain is an imaginary root and the set of
        imaginary roots is the Weyl group saturation of the fundamental domain.
        If :math:`d` is in the fundamental domain then it is Schurian and a general
        representation of dimension vector :math:`d` is stable for the canonical
        stability parameter.

        The optional parameter ``depth`` allows to make the inequality stricter.

        INPUT:

        - ``d``: dimension vector

        - ``depth`` (default: 0) -- how deep the vector should be in the domain

        OUTPUT: whether ``d`` is in the (interior of) the fundamental domain

        EXAMPLES:

        The fundamental domain of the 3-Kronecker quiver::

            sage: from quiver import *
            sage: Q = GeneralizedKroneckerQuiver(3)
            sage: Q.in_fundamental_domain([1, 1])
            True
            sage: Q.in_fundamental_domain([1, 2])
            False
            sage: Q.in_fundamental_domain([2, 3])
            True

        The same calculation now with vertex labels::

            sage: Q = Quiver.from_string("a---b", forget_labels=False)
            sage: Q.in_fundamental_domain({"a" : 1, "b" : 1})
            True
            sage: Q.in_fundamental_domain({"a" : 1, "b" : 2})
            False
            sage: Q.in_fundamental_domain({"a" : 2, "b" : 3})
            True

        We test for dimension vectors in the strict interior, where the depth is
        equal to 1::

            sage: from quiver import *
            sage: Q = GeneralizedKroneckerQuiver(3)
            sage: Q.in_fundamental_domain([1, 1], depth=1)
            True
            sage: Q.in_fundamental_domain([2, 3], depth=1)
            False

        """
        assert self._is_dimension_vector(d)

        # check if `\langle d,e_i\rangle + \langle e_i,d\rangle \leq 0`
        # for all vertices `i\in Q_0`
        inequality = all(
            self.symmetrized_euler_form(d, self.simple_root(i)) <= -depth
            for i in self.vertices()
        )

        # check if the support is connected
        connected = self.full_subquiver(self.support(d)).is_connected()

        return inequality and connected

    def division_order(self, d, e):
        r"""
        Checks if `d\ll e`

        This means that

        - :math:`d_i \leq e_i` for every source `i`
        - :math:`d_j \geq e_j` for every sink `j`,
        - :math:`d_k = e_k` for every vertex `k` which is neither a source nor a sink.

        This is used when dealing with Chow rings of quiver moduli, see also
        :meth:`QuiverModuli._all_minimal_forbidden_subdimension_vectors`.

        EXAMPLES:

        The division order on some dimension vectors for the 3-Kronecker quiver::

            sage: from quiver import *
            sage: Q = GeneralizedKroneckerQuiver(3)
            sage: d = [1, 1]
            sage: e = [2, 1]
            sage: f = [2, 2]
            sage: Q.division_order(d, e)
            True
            sage: Q.division_order(e, d)
            False
            sage: Q.division_order(d, f)
            False
            sage: Q.division_order(f, d)
            False
            sage: Q.division_order(e, f)
            False
            sage: Q.division_order(f, e)
            True

        The division order on some dimension vectors for a 3-vertex quiver::

            sage: Q = ThreeVertexQuiver(2, 2, 2)
            sage: d = [1, 1, 1]
            sage: e = [1, 2, 1]
            sage: Q.division_order(d, e)
            False
            sage: Q.division_order(e, d)
            False

        """
        d = self._coerce_dimension_vector(d)
        e = self._coerce_dimension_vector(e)

        return (
            all(d[i] <= e[i] for i in self.sources())
            and all(d[i] >= e[i] for i in self.sinks())
            and all(
                d[i] == e[i]
                for i in self.vertices()
                if i not in self.sources() and i not in self.sinks()
            )
        )

    """
    Generic subdimension vectors and generic Hom and Ext
    """

    @cached_method(
        key=lambda self, e, d: (self._coerce_vector(e), self._coerce_vector(d))
    )
    def is_generic_subdimension_vector(self, e, d) -> bool:
        r"""Checks if e is a generic subdimension vector of d.

        INPUT:

        - ``e``: dimension vector for the subrepresentation

        - ``d``: dimension vector for the ambient representation

        OUTPUT: whether e is a generic subdimension vector of d

        A dimension vector `e` is a generic subdimension vector of `d`
        if a generic representation of dimension vector `d` possesses
        a subrepresentation of dimension vector `e`.
        By a result of Schofield (see Thm. 5.3 of https://arxiv.org/pdf/0802.2147.pdf)
        By MR1162487_ `e` is a generic subdimension vector of `d` if and only if `e` is
        a subdimension vector of `d` and :math:`\langle f,d-e\rangle` is non-negative
        for all generic subdimension vectors `f` of `e`.

        .. _MR1162487: https://mathscinet.ams.org/mathscinet/relay-station?mr=1162487

        EXAMPLES:

        Some examples on loop quivers::

            sage: from quiver import *
            sage: Q = LoopQuiver(1)
            sage: ds = [vector([i]) for i in range(3)]
            sage: for (e, d) in cartesian_product([ds, ds]):
            ....:     if not Q.is_subdimension_vector(e, d): continue
            ....:     print("{} is generic subdimension vector of {}: {}".format(
            ....:         e, d, Q.is_generic_subdimension_vector(e,d))
            ....:     )
            (0) is generic subdimension vector of (0): True
            (0) is generic subdimension vector of (1): True
            (0) is generic subdimension vector of (2): True
            (1) is generic subdimension vector of (1): True
            (1) is generic subdimension vector of (2): True
            (2) is generic subdimension vector of (2): True
            sage: Q = LoopQuiver(2)
            sage: for (e, d) in cartesian_product([ds]*2):
            ....:     if not Q.is_subdimension_vector(e, d): continue
            ....:     print("{} is generic subdimension vector of {}: {}".format(
            ....:         e, d, Q.is_generic_subdimension_vector(e,d))
            ....:     )
            (0) is generic subdimension vector of (0): True
            (0) is generic subdimension vector of (1): True
            (0) is generic subdimension vector of (2): True
            (1) is generic subdimension vector of (1): True
            (1) is generic subdimension vector of (2): False
            (2) is generic subdimension vector of (2): True

        Some examples on generalized Kronecker quivers::

            sage: Q = GeneralizedKroneckerQuiver(1)
            sage: ds = Tuples(range(3), 2)
            sage: for (e, d) in cartesian_product([ds]*2):
            ....:     if not Q.is_subdimension_vector(e, d): continue
            ....:     print("{} is generic subdimension vector of {}: {}".format(
            ....:         e, d, Q.is_generic_subdimension_vector(e,d))
            ....:     )
            (0, 0) is generic subdimension vector of (0, 0): True
            (0, 0) is generic subdimension vector of (1, 0): True
            (0, 0) is generic subdimension vector of (2, 0): True
            (0, 0) is generic subdimension vector of (0, 1): True
            (0, 0) is generic subdimension vector of (1, 1): True
            (0, 0) is generic subdimension vector of (2, 1): True
            (0, 0) is generic subdimension vector of (0, 2): True
            (0, 0) is generic subdimension vector of (1, 2): True
            (0, 0) is generic subdimension vector of (2, 2): True
            (1, 0) is generic subdimension vector of (1, 0): True
            (1, 0) is generic subdimension vector of (2, 0): True
            (1, 0) is generic subdimension vector of (1, 1): False
            (1, 0) is generic subdimension vector of (2, 1): True
            (1, 0) is generic subdimension vector of (1, 2): False
            (1, 0) is generic subdimension vector of (2, 2): False
            (2, 0) is generic subdimension vector of (2, 0): True
            (2, 0) is generic subdimension vector of (2, 1): False
            (2, 0) is generic subdimension vector of (2, 2): False
            (0, 1) is generic subdimension vector of (0, 1): True
            (0, 1) is generic subdimension vector of (1, 1): True
            (0, 1) is generic subdimension vector of (2, 1): True
            (0, 1) is generic subdimension vector of (0, 2): True
            (0, 1) is generic subdimension vector of (1, 2): True
            (0, 1) is generic subdimension vector of (2, 2): True
            (1, 1) is generic subdimension vector of (1, 1): True
            (1, 1) is generic subdimension vector of (2, 1): True
            (1, 1) is generic subdimension vector of (1, 2): True
            (1, 1) is generic subdimension vector of (2, 2): True
            (2, 1) is generic subdimension vector of (2, 1): True
            (2, 1) is generic subdimension vector of (2, 2): False
            (0, 2) is generic subdimension vector of (0, 2): True
            (0, 2) is generic subdimension vector of (1, 2): True
            (0, 2) is generic subdimension vector of (2, 2): True
            (1, 2) is generic subdimension vector of (1, 2): True
            (1, 2) is generic subdimension vector of (2, 2): True
            (2, 2) is generic subdimension vector of (2, 2): True
            sage: Q = GeneralizedKroneckerQuiver(2)
            sage: for (e, d) in cartesian_product([ds]*2):
            ....:     if not Q.is_subdimension_vector(e, d): continue
            ....:     print("{} is generic subdimension vector of {}: {}".format(
            ....:         e, d, Q.is_generic_subdimension_vector(e,d))
            ....:     )
            (0, 0) is generic subdimension vector of (0, 0): True
            (0, 0) is generic subdimension vector of (1, 0): True
            (0, 0) is generic subdimension vector of (2, 0): True
            (0, 0) is generic subdimension vector of (0, 1): True
            (0, 0) is generic subdimension vector of (1, 1): True
            (0, 0) is generic subdimension vector of (2, 1): True
            (0, 0) is generic subdimension vector of (0, 2): True
            (0, 0) is generic subdimension vector of (1, 2): True
            (0, 0) is generic subdimension vector of (2, 2): True
            (1, 0) is generic subdimension vector of (1, 0): True
            (1, 0) is generic subdimension vector of (2, 0): True
            (1, 0) is generic subdimension vector of (1, 1): False
            (1, 0) is generic subdimension vector of (2, 1): False
            (1, 0) is generic subdimension vector of (1, 2): False
            (1, 0) is generic subdimension vector of (2, 2): False
            (2, 0) is generic subdimension vector of (2, 0): True
            (2, 0) is generic subdimension vector of (2, 1): False
            (2, 0) is generic subdimension vector of (2, 2): False
            (0, 1) is generic subdimension vector of (0, 1): True
            (0, 1) is generic subdimension vector of (1, 1): True
            (0, 1) is generic subdimension vector of (2, 1): True
            (0, 1) is generic subdimension vector of (0, 2): True
            (0, 1) is generic subdimension vector of (1, 2): True
            (0, 1) is generic subdimension vector of (2, 2): True
            (1, 1) is generic subdimension vector of (1, 1): True
            (1, 1) is generic subdimension vector of (2, 1): True
            (1, 1) is generic subdimension vector of (1, 2): False
            (1, 1) is generic subdimension vector of (2, 2): True
            (2, 1) is generic subdimension vector of (2, 1): True
            (2, 1) is generic subdimension vector of (2, 2): False
            (0, 2) is generic subdimension vector of (0, 2): True
            (0, 2) is generic subdimension vector of (1, 2): True
            (0, 2) is generic subdimension vector of (2, 2): True
            (1, 2) is generic subdimension vector of (1, 2): True
            (1, 2) is generic subdimension vector of (2, 2): True
            (2, 2) is generic subdimension vector of (2, 2): True

        """
        d = self._coerce_dimension_vector(d)
        e = self._coerce_dimension_vector(e)

        if e == d or all(ei == 0 for ei in e):
            return True

        if not self.is_subdimension_vector(e, d):
            return False

        ds = filter(
            lambda eprime: self.euler_form(eprime, d - e) < 0,
            self.all_subdimension_vectors(e),
        )

        return not any(self.is_generic_subdimension_vector(eprime, e) for eprime in ds)

    def all_generic_subdimension_vectors(self, d, proper=False, nonzero=False):
        r"""Returns the list of all generic subdimension vectors of ``d``.

        INPUT:

        - ``d``: dimension vector

        OUTPUT: list of vectors

        EXAMPLES:

        Some n-Kronecker quivers::

            sage: from quiver import *
            sage: Q = GeneralizedKroneckerQuiver(1)
            sage: d = vector([3,3])
            sage: Q.all_generic_subdimension_vectors(d)
            [(0, 0),
             (0, 1),
             (0, 2),
             (0, 3),
             (1, 1),
             (1, 2),
             (1, 3),
             (2, 2),
             (2, 3),
             (3, 3)]
            sage: Q = GeneralizedKroneckerQuiver(2)
            sage: Q.all_generic_subdimension_vectors(d)
            [(0, 0),
             (0, 1),
             (0, 2),
             (0, 3),
             (1, 1),
             (1, 2),
             (1, 3),
             (2, 2),
             (2, 3),
             (3, 3)]
            sage: Q = GeneralizedKroneckerQuiver(3)
            sage: Q.all_generic_subdimension_vectors(d)
            [(0, 0), (0, 1), (0, 2), (0, 3), (1, 2), (1, 3), (2, 3), (3, 3)]
            sage: Q.all_generic_subdimension_vectors(d, nonzero=True)
            [(0, 1), (0, 2), (0, 3), (1, 2), (1, 3), (2, 3), (3, 3)]
            sage: Q.all_generic_subdimension_vectors(d, proper=True)
            [(0, 0), (0, 1), (0, 2), (0, 3), (1, 2), (1, 3), (2, 3)]

        """
        d = self._coerce_dimension_vector(d)

        return list(
            filter(
                lambda e: self.is_generic_subdimension_vector(e, d),
                self.all_subdimension_vectors(
                    d, proper=proper, nonzero=nonzero, forget_labels=True
                ),
            )
        )

    def generic_ext(self, d, e):
        r"""
        Computes :math:`\operatorname{ext}(d, e)`.

        INPUT:

        - ``d``: dimension vector

        - ``e``: dimension vector

        OUTPUT: dimension of the generic ext

        According to Theorem 5.4 in Schofield's 'General representations of quivers',
        we have

        .. MATH::

            \operatorname{ext}(a,b) =
            \operatorname{max}\{-\langle c,b\rangle\}.

        where :math:`c` runs over the generic subdimension vectors of :math:`a`.

        EXAMPLES:

        Generic ext on the 3-Kronecker quiver::

            sage: from quiver import *
            sage: Q = GeneralizedKroneckerQuiver(3)
            sage: ds = [Q.simple_root(0), Q.simple_root(1), Q.thin_dimension_vector()]
            sage: for (d, e) in cartesian_product([ds]*2):
            ....:     print("ext({}, {}) = {}".format(d, e, Q.generic_ext(d, e)))
            ext((1, 0), (1, 0)) = 0
            ext((1, 0), (0, 1)) = 3
            ext((1, 0), (1, 1)) = 2
            ext((0, 1), (1, 0)) = 0
            ext((0, 1), (0, 1)) = 0
            ext((0, 1), (1, 1)) = 0
            ext((1, 1), (1, 0)) = 0
            ext((1, 1), (0, 1)) = 2
            ext((1, 1), (1, 1)) = 1

        """
        d = self._coerce_dimension_vector(d)
        e = self._coerce_dimension_vector(e)

        return max(
            -self.euler_form(f, e) for f in self.all_generic_subdimension_vectors(d)
        )

    def generic_hom(self, d, e):
        r"""
        Computes :math:`\operatorname{hom}(d, e)`.

        INPUT:

        - ``d``: dimension vector

        - ``e``: dimension vector

        OUTPUT: dimension of the generic hom

        There is a non-empty open subset `U` of :math:`R(Q,d) \times R(Q,e)` such that

        .. MATH::

            \operatorname{dim}(\operatorname{Ext}(M,N)) = \operatorname{ext}(d,e),

        i.e., :math:`\operatorname{dim}(\operatorname{Ext}(M,N))` is minimal for all
        `(M,N)` in `U`.

        Therefore, `\operatorname{dim}(\operatorname{Hom}(M,N)) =
        \langle a,b\rangle + \operatorname{dim}(\operatorname{Ext}(M,N))`
        is minimal, and
        `\operatorname{hom}(a,b) = \langle a,b\rangle + \operatorname{ext}(a,b)`.

        EXAMPLES:

        Generic hom on the 3-Kronecker quiver::

            sage: from quiver import *
            sage: Q = GeneralizedKroneckerQuiver(3)
            sage: ds = [Q.simple_root(0), Q.simple_root(1), Q.thin_dimension_vector()]
            sage: for (d, e) in cartesian_product([ds]*2):
            ....:     print("hom({}, {}) = {}".format(d, e, Q.generic_hom(d, e)))
            hom((1, 0), (1, 0)) = 1
            hom((1, 0), (0, 1)) = 0
            hom((1, 0), (1, 1)) = 0
            hom((0, 1), (1, 0)) = 0
            hom((0, 1), (0, 1)) = 1
            hom((0, 1), (1, 1)) = 1
            hom((1, 1), (1, 0)) = 1
            hom((1, 1), (0, 1)) = 0
            hom((1, 1), (1, 1)) = 0

        """
        d = self._coerce_dimension_vector(d)
        e = self._coerce_dimension_vector(e)

        return self.euler_form(d, e) + self.generic_ext(d, e)

    def is_left_orthogonal(self, a, b) -> bool:
        if self.generic_ext_vanishing(a, b):
            return self.euler_form(a, b) == 0
        else:
            return False

    """
    Harder--Narasimhan types
    """

    @cached_method
    def all_hn_types(self, d, theta, denom=sum, sorted=False):
        r"""Returns the list of all Harder--Narasimhan types of d.

        INPUT:

        - ``d`` -- dimension vector

        - ``theta` -- stability parameter

        - ``denom`` -- the denominator function (default: sum)

        OUTPUT: list of Harder--Narasimhan types

        EXAMPLES:

        The Harder--Narasimhan types for the 3-Kronecker quiver::

            sage: from quiver import *
            sage: Q = GeneralizedKroneckerQuiver(3)
            sage: d = (2, 3)
            sage: theta = (3, -2)
            sage: Q.all_hn_types(d, theta)
            [((1, 0), (1, 1), (0, 2)),
             ((1, 0), (1, 2), (0, 1)),
             ((1, 0), (1, 3)),
             ((1, 1), (1, 2)),
             ((2, 0), (0, 3)),
             ((2, 1), (0, 2)),
             ((2, 2), (0, 1)),
             ((2, 3),)]

        """
        d = self._coerce_dimension_vector(d)
        theta = self._coerce_vector(theta)

        ds = filter(
            lambda e: self.slope(e, theta, denom=denom)
            > self.slope(d, theta, denom=denom),
            self.all_subdimension_vectors(d, proper=True, nonzero=True),
        )
        ds = list(
            filter(
                lambda e: self.has_semistable_representation(e, theta, denom=denom),
                ds,
            )
        )

        if sorted:
            ds.sort(key=(lambda e: self.slope(e, theta, denom=denom)))

        all_types = []
        for e in ds:
            for estar in filter(
                lambda fstar: self.slope(e, theta, denom=denom)
                > self.slope(fstar[0], theta, denom=denom),
                self.all_hn_types(d - e, theta, denom=denom),
            ):
                all_types.append((e,) + estar)

        if self.has_semistable_representation(d, theta, denom=denom):
            all_types.append((d,))

        return all_types

    """
    (Semi-)stability
    """

    def canonical_stability_parameter(self, d):
        r"""
        Returns the canonical stability parameter for ``d``

        The canonical stability parameter is given by
        `\langle d,-\rangle - \langle -,d\rangle`.

        INPUT:

        - ``d`` -- dimension vector to be used

        OUTPUT: canonical stability parameter for ``d``

        EXAMPLES:

        Our usual example of the 3-Kronecker quiver::

            sage: from quiver import *
            sage: Q = KroneckerQuiver(3)
            sage: Q.canonical_stability_parameter([2, 3])
            (9, -6)

        For the 5-subspace quiver::

            sage: Q = SubspaceQuiver(5)
            sage: Q.canonical_stability_parameter([1, 1, 1, 1, 1, 2])
            (2, 2, 2, 2, 2, -5)

        It takes vertex labels (if present) into account::

            sage: Q = Quiver.from_string("foo---bar", forget_labels=False)
            sage: Q.canonical_stability_parameter([2, 3])
            {'bar': -6, 'foo': 9}

        """
        d = self._coerce_dimension_vector(d)

        theta = d * (-self.euler_matrix().transpose() + self.euler_matrix())

        if self.__has_vertex_labels():
            return dict(zip(self.vertices(), theta))

        return theta

    def has_semistable_representation(self, d, theta=None, denom=sum):
        r"""Checks if there is a ``theta``-semistable of dimension vector `d`

        INPUT:

        - ``d``: dimension vector

        - ``theta`` (default: canonical stability parameter): stability parameter

        OUTPUT: whether there is a ``theta``-semistable of dimension vector `d`

        By MR1162486_ a dimension vector `d` admits a :math:`\theta`-semi-stable
        representation if and only if :math:`\mu_{\theta}(e) <= \mu_{\theta}(d)` for
        all generic subdimension vectors `e` of `d`.

<<<<<<< HEAD
        .. _MR1162487: https://mathscinet.ams.org/mathscinet/relay-station?mr=1162487
=======
        By a theorem of Schofield
        [Theorem 5.4(1) of Reineke's overview](https://arxiv.org/pdf/0802.2147.pdf),
        a dimension vector `d` admits a :math:`\theta`-semi-stable representation
        if and only if :math:`\mu_{\theta}(e) <= \mu_{\theta}(d)`
        for all generic subdimension vectors `e` of `d`.
>>>>>>> 1c74bdde

        EXAMPLES:

        Semistables for the :math:`\mathrm{A}_2` quiver::

            sage: from quiver import *
            sage: Q = GeneralizedKroneckerQuiver(1)
            sage: Q.has_semistable_representation([1, 1], [1, -1])
            True
            sage: Q.has_semistable_representation([2, 2], [1, -1])
            True
            sage: Q.has_semistable_representation([1, 2], [1, -1])
            False
            sage: Q.has_semistable_representation([0, 0], [1, -1])
            True

        Semistables for the 3-Kronecker quiver::

            sage: from quiver import *
            sage: Q = GeneralizedKroneckerQuiver(3)
            sage: Q.has_semistable_representation([2, 3])
            True
            sage: Q.has_semistable_representation([1, 4], [-3, 2])
            False

        """
        if theta is None:
            theta = self.canonical_stability_parameter(d)

        d = self._coerce_dimension_vector(d)
        theta = self._coerce_vector(theta)

        return all(
            self.slope(e, theta, denom=denom) <= self.slope(d, theta, denom=denom)
            for e in self.all_generic_subdimension_vectors(d, nonzero=True)
        )

    def has_stable_representation(self, d, theta=None, denom=sum):
        r"""
        Checks if there is a ``theta``-stable representation of this dimension vector

        INPUT:

        - ``d``: dimension vector

        - ``theta`` (default: canonical stability parameter): stability parameter

        OUTPUT: whether there is a ``theta``-stable representation of dimension vector ``d``

        By MR1162487_ `d` admits a theta-stable representation if and only if
        :math:`\mu_{\theta}(e) < \mu_{\theta}(d)` for all proper generic subdimension
        vectors :math:`e` of :math:`d`.

        .. _MR1162487: https://mathscinet.ams.org/mathscinet/relay-station?mr=1162487

        EXAMPLES:

        Stables for the :math:`\mathrm{A}_2` quiver::

            sage: from quiver import *
            sage: Q = GeneralizedKroneckerQuiver(1)
            sage: theta = (1, -1)
            sage: Q.has_stable_representation([1, 1], theta)
            True
            sage: Q.has_stable_representation([2, 2], theta)
            False
            sage: Q.has_stable_representation([0, 0], theta)
            False

        Stables for the 3-Kronecker quiver::

            sage: from quiver import *
            sage: Q = GeneralizedKroneckerQuiver(3)
            sage: d = (2, 3)
            sage: theta = Q.canonical_stability_parameter(d)
            sage: Q.has_stable_representation(d, theta)
            True
            sage: Q.has_stable_representation(d)
            True

        """
        if theta is None:
            theta = self.canonical_stability_parameter(d)

        d = self._coerce_dimension_vector(d)
        theta = self._coerce_vector(theta)

        if d == self._coerce_dimension_vector(self.zero_vector()):
            return False

        return all(
            self.slope(e, theta, denom=denom) < self.slope(d, theta, denom=denom)
            for e in self.all_generic_subdimension_vectors(d, proper=True, nonzero=True)
        )

    """
    Canonical decomposition
    """

    @cached_method(key=lambda self, d: self._coerce_vector(d))
    def canonical_decomposition(self, d):
        r"""
        Computes the canonical decomposition of a dimension vector.

        INPUT:

        - ``d``: dimension vector

        OUTPUT: canonical decomposition as list of dimension vectors

        The canonical decomposition of a dimension vector `d` is the unique
        decomposition :math:`d = e_1 + e_2 + ... + e_k` such that
        :math:`e_1, e_2, ..., e_k` are such that for all
        :math:`i \neq j, \mathrm{ext}(e_i, e_j) = \mathrm{ext}(e_j, e_i) = 0`.

        The general representation of dimension vector `d` is isomorphic to the direct
        sum of representations of dimension vectors :math:`e_1, e_2, ..., e_k`.

        EXAMPLES:

        Canonical decomposition of the 3-Kronecker quiver::

            sage: from quiver import *
            sage: Q = GeneralizedKroneckerQuiver(3)
            sage: Q.canonical_decomposition((2,3))
            [(2, 3)]
            sage: for d in Q.all_subdimension_vectors((5, 5)):
            ....:     print(Q.canonical_decomposition(d))
            [(0, 0)]
            [(0, 1)]
            [(0, 1), (0, 1)]
            [(0, 1), (0, 1), (0, 1)]
            [(0, 1), (0, 1), (0, 1), (0, 1)]
            [(0, 1), (0, 1), (0, 1), (0, 1), (0, 1)]
            [(1, 0)]
            [(1, 1)]
            [(1, 2)]
            [(1, 3)]
            [(0, 1), (1, 3)]
            [(0, 1), (0, 1), (1, 3)]
            [(1, 0), (1, 0)]
            [(2, 1)]
            [(2, 2)]
            [(2, 3)]
            [(2, 4)]
            [(2, 5)]
            [(1, 0), (1, 0), (1, 0)]
            [(3, 1)]
            [(3, 2)]
            [(3, 3)]
            [(3, 4)]
            [(3, 5)]
            [(1, 0), (1, 0), (1, 0), (1, 0)]
            [(1, 0), (3, 1)]
            [(4, 2)]
            [(4, 3)]
            [(4, 4)]
            [(4, 5)]
            [(1, 0), (1, 0), (1, 0), (1, 0), (1, 0)]
            [(1, 0), (1, 0), (3, 1)]
            [(5, 2)]
            [(5, 3)]
            [(5, 4)]
            [(5, 5)]
        """

        d = self._coerce_dimension_vector(d)

        ds = self.all_generic_subdimension_vectors(d, proper=True, nonzero=True)
        for e in ds:
            if d - e in ds:
                return self.canonical_decomposition(e) + self.canonical_decomposition(
                    d - e
                )
        return [d]

    # TODO tests and documentation
    def dimension_nullcone(self, d):
        r"""
        Returns the dimension of the nullcone

        The nullcone is the set of all nilpotent representations.

        INPUT:

        - ``d`` -- dimension vector

        OUTPUT: dimension of the nullcone

        EXAMPLES:

        The usual example of the 3-Kronecker quiver::

            sage: from quiver import *
            sage: Q = KroneckerQuiver(3)
            sage: Q.dimension_nullcone([2, 3])
            18

        """
        d = self._coerce_dimension_vector(d)

        if self.is_acyclic():
            return d * self.adjacency_matrix() * d
        else:
            raise NotImplementedError()

    def first_hochschild_cohomology(self):
        r"""
        Compute the dimension of the first Hochschild cohomology

        This uses the formula of Happel from Proposition 1.6 in [MR1035222].
        One needs the quiver to be acyclic for this.

        EXAMPLES:

        The first Hochschild cohomology of the `m`-th generalized Kronecker quiver
        is the dimension of :math:`\mathrm{PGL}_{m+1}`::

            sage: from quiver import *
            sage: GeneralizedKroneckerQuiver(3).first_hochschild_cohomology()
            8

        The first Hochschild cohomology vanishes if and only if the quiver is a tree::

            sage: from quiver import *
            sage: SubspaceQuiver(7).first_hochschild_cohomology()
            0

        """
        assert self.is_acyclic()

        return (
            1
            - self.number_of_vertices()
            + sum(
                len(self.graph().all_paths(a[0], a[1], use_multiedges=True))
                for a in self.graph().edges()
            )
        )<|MERGE_RESOLUTION|>--- conflicted
+++ resolved
@@ -130,12 +130,8 @@
 
         - ``Q`` -- a string of the format described above giving a quiver
 
-<<<<<<< HEAD
         - ``forget_labels`` -- (default: True): whether to use labels for vertices or
           to number them ``0,...,n-1``
-=======
-        - ``forget_labels`` -- (default: True): whether to renumber vertices `0,...,n-1`
->>>>>>> 1c74bdde
 
         - ``name`` -- optional name for the quiver
 
@@ -2485,15 +2481,7 @@
         representation if and only if :math:`\mu_{\theta}(e) <= \mu_{\theta}(d)` for
         all generic subdimension vectors `e` of `d`.
 
-<<<<<<< HEAD
         .. _MR1162487: https://mathscinet.ams.org/mathscinet/relay-station?mr=1162487
-=======
-        By a theorem of Schofield
-        [Theorem 5.4(1) of Reineke's overview](https://arxiv.org/pdf/0802.2147.pdf),
-        a dimension vector `d` admits a :math:`\theta`-semi-stable representation
-        if and only if :math:`\mu_{\theta}(e) <= \mu_{\theta}(d)`
-        for all generic subdimension vectors `e` of `d`.
->>>>>>> 1c74bdde
 
         EXAMPLES:
 
