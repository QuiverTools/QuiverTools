--- conflicted
+++ resolved
@@ -174,10 +174,6 @@
 
 def JordanQuiver(m: int = 1):
     r"""
-<<<<<<< HEAD
-    Return the generalized Jordan quiver with ``m`` loops,
-    where ``m`` has default value 1.
-=======
     Return the generalized Jordan quiver with ``m`` loops
 
     The default value for ``m`` is 1.
@@ -187,7 +183,6 @@
         sage: from quiver import *
         sage: JordanQuiver(7) == GeneralizedJordanQuiver(7)
         True
->>>>>>> 14bc5b86
 
     .. SEEALSO::
 
