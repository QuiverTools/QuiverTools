from itertools import combinations_with_replacement, product

from sage.arith.misc import bernoulli, factorial, gcd, xgcd
from sage.combinat.partition import Partitions
from sage.combinat.permutation import Permutations
from sage.combinat.schubert_polynomial import SchubertPolynomialRing
from sage.combinat.sf.sf import SymmetricFunctions
from sage.matrix.constructor import matrix
from sage.misc.misc_c import prod
from sage.modules.free_module_element import vector
from sage.rings.function_field.constructor import FunctionField
from sage.rings.infinity import Infinity
from sage.rings.integer_ring import ZZ
from sage.rings.polynomial.polynomial_ring_constructor import PolynomialRing
from sage.rings.polynomial.term_order import TermOrder
from sage.rings.quotient_ring import QuotientRing
from sage.rings.rational_field import QQ
from sage.structure.element import Element

from quiver import Quiver

"""Defines how permutations are multiplied."""
Permutations.options(mult="r2l")


class QuiverModuli(Element):
    def __init__(self, Q, d, theta=None, denom=sum, condition="semistable"):
        r"""
        Constructor for an abstract quiver moduli space.

        This base class contains everything that is common between
        - quiver moduli spaces, i.e., varieties
        - quiver moduli stacks

        INPUT:

        - ``Q`` -- quiver

        - ``d`` --- dimension vector

        - ``theta`` -- stability parameter (default: canonical stability parameter)

        - ``denom`` -- denominator for slope stability (default: ``sum``), needs to be
          effective on the simple roots

        - ``condition`` -- whether to include all semistables, or only stables
          (default: "semistable")

        See :class:`QuiverModuliSpace` and :class:`QuiverModuliStack` for more details.

        EXAMPLES:

        We can instantiate an abstract quiver moduli space::

            sage: from quiver import *
            sage: Q = KroneckerQuiver(3)
            sage: X = QuiverModuli(Q, (2, 3))
            sage: X
            abstract moduli of semistable representations, with
            - Q = 3-Kronecker quiver
            - d = (2, 3)
            - θ = (9, -6)

        It has functionality common to both varieties and stacks, i.e., when it really
        concerns something involving the representation variety::

            sage: X.all_harder_narasimhan_types()
            [((1, 0), (1, 1), (0, 2)),
             ((1, 0), (1, 2), (0, 1)),
             ((1, 0), (1, 3)),
             ((1, 1), (1, 2)),
             ((2, 0), (0, 3)),
             ((2, 1), (0, 2)),
             ((2, 2), (0, 1)),
             ((2, 3),)]

        But things like dimension depend on whether we consider it as a variety or as
        a stack, and thus these are not implemented::

            sage: X.dimension()
            Traceback (most recent call last):
            ...
            NotImplementedError
        """
        if theta is None:
            theta = Q.canonical_stability_parameter(d)

        assert Q._is_dimension_vector(d), "`d` is not a dimension vector of `Q`"
        assert Q._is_vector(theta), "`theta` is not a stability parameter for `Q`"
        assert condition in ["semistable", "stable"]
        assert all(
            denom(Q._coerce_dimension_vector(Q.simple_root(i))) > 0
            for i in Q.vertices()
        ), "denominator needs to be effective"

        self._Q = Q
        self._d = d
        self._theta = theta
        self._denom = denom
        self._condition = condition

    def __repr_helper(self, description):
        r"""
        Standard format for shorthand string presentation.

        EXAMPLES:

        A Kronecker moduli space with non-standard description::

            sage: from quiver import *
            sage: Q = KroneckerQuiver(3)
            sage: X = QuiverModuli(Q, (2, 3))
            sage: print(X._QuiverModuli__repr_helper("Kronecker moduli space"))
            Kronecker moduli space of semistable representations, with
            - Q = 3-Kronecker quiver
            - d = (2, 3)
            - θ = (9, -6)
        """
        output = "{} of {} representations, with".format(description, self._condition)
        output += "\n- Q = {}\n- d = {}\n- θ = {}".format(
            self._Q.repr(), self._d, self._theta
        )

        return output

    def _repr_(self):
        r"""
        Give a shorthand string presentation for an abstract quiver moduli space.

        EXAMPLES:

        A Kronecker moduli space::

            sage: from quiver import *
            sage: Q = KroneckerQuiver(3)
            sage: QuiverModuli(Q, (2, 3))
            abstract moduli of semistable representations, with
            - Q = 3-Kronecker quiver
            - d = (2, 3)
            - θ = (9, -6)
        """
        if self.get_custom_name():
            return self.get_custom_name()

        return self.__repr_helper("abstract moduli")

    def repr(self):
        r"""
        Give a shorthand string presentation for an abstract quiver moduli space.

        EXAMPLES:

        A Kronecker moduli space::

            sage: from quiver import *
            sage: Q = KroneckerQuiver(3)
            sage: QuiverModuli(Q, (2, 3))
            abstract moduli of semistable representations, with
            - Q = 3-Kronecker quiver
            - d = (2, 3)
            - θ = (9, -6)
        """
        return self._repr_()

    def to_space(self):
        r"""
        Make the abstract quiver moduli a variety.

        This is an explicit way of casting an abstract :class:`QuiverModuli`
        to a :class:`QuiverModuliSpace`.

        EXAMPLES:

        From an abstract quiver moduli to a space::

            sage: from quiver import *
            sage: Q = KroneckerQuiver(3)
            sage: X = QuiverModuli(Q, (2, 3))
            sage: X.to_space()
            moduli space of semistable representations, with
            - Q = 3-Kronecker quiver
            - d = (2, 3)
            - θ = (9, -6)

        From a stack to a space::

            sage: X = QuiverModuliStack(Q, (2, 3))
            sage: X.to_space()
            moduli space of semistable representations, with
            - Q = 3-Kronecker quiver
            - d = (2, 3)
            - θ = (9, -6)
        """
        return QuiverModuliSpace(
            self._Q, self._d, self._theta, self._denom, self._condition
        )

    def to_stack(self):
        r"""
        Make the abstract quiver moduli a stack.

        This is an explicit way of casting an abstract :class:`QuiverModuli`
        to a :class:`QuiverModuliStack`.

        EXAMPLES:

        From an abstract quiver moduli to a stack::

            sage: from quiver import *
            sage: Q = KroneckerQuiver(3)
            sage: X = QuiverModuli(Q, (2, 3))
            sage: X.to_stack()
            moduli stack of semistable representations, with
            - Q = 3-Kronecker quiver
            - d = (2, 3)
            - θ = (9, -6)

        From a space to a stack::

            sage: X = QuiverModuliSpace(Q, (2, 3))
            sage: X.to_stack()
            moduli stack of semistable representations, with
            - Q = 3-Kronecker quiver
            - d = (2, 3)
            - θ = (9, -6)
        """
        return QuiverModuliStack(
            self._Q, self._d, self._theta, self._denom, self._condition
        )

    def quiver(self):
        r"""
        Returns the quiver of the moduli space.

        OUTPUT: the underlying quiver as an instance of the :class:`Quiver` class

        EXAMPLES:

        The quiver of a Kronecker moduli space::

            sage: from quiver import *
            sage: Q = GeneralizedKroneckerQuiver(3)
            sage: X = QuiverModuli(Q, (2, 3))
            sage: Q == X.quiver()
            True
        """
        return self._Q

    def dimension_vector(self):
        r"""
        Returns the dimension vector of the moduli space.

        OUTPUT: the dimension vector

        EXAMPLES:

        The dimension vector of a Kronecker moduli space::

            sage: from quiver import *
            sage: Q = GeneralizedKroneckerQuiver(3)
            sage: X = QuiverModuli(Q, (2, 3))
            sage: X.dimension_vector()
            (2, 3)

        The dimension vector is stored in the same format as it was given::

            sage: Q = Quiver.from_string("foo---bar", forget_labels=False)
            sage: X = QuiverModuli(Q, {"foo": 2, "bar": 3})
            sage: X.dimension_vector()
            {'bar': 3, 'foo': 2}
        """
        return self._d

    def stability_parameter(self):
        r"""
        Returns the stability parameter of the moduli space.

        OUTPUT: the stability parameter

        EXAMPLES:

        The stability parameter of a Kronecker moduli space::

            sage: from quiver import *
            sage: Q = GeneralizedKroneckerQuiver(3)
            sage: X = QuiverModuli(Q, (2, 3), (3, -2))
            sage: X.stability_parameter()
            (3, -2)

        The stability parameter is stored in the same format as it was given::

            sage: Q = Quiver.from_string("foo---bar", forget_labels=False)
            sage: d, theta = {"foo": 2, "bar": 3}, {"foo": 3, "bar": -2}
            sage: X = QuiverModuliSpace(Q, d, theta);
            sage: X.stability_parameter()
            {'bar': -2, 'foo': 3}
        """
        return self._theta

    def denominator(self):
        r"""
        Returns the denominator of the slope function :math:`\mu_{\theta}`.

        OUTPUT: the denominator as a function

        EXAMPLES:

        The 3-Kronecker quiver::

            sage: from quiver import *
            sage: Q = GeneralizedKroneckerQuiver(3)
            sage: X = QuiverModuliSpace(Q, (2, 3))
            sage: X.denominator()
            <built-in function sum>
        """
        return self._denom

    def is_nonempty(self) -> bool:
        r"""
        Checks if the moduli space is nonempty.

        OUTPUT: whether there exist stable/semistable representations, according
        to the condition

        EXAMPLES:

        The 3-Kronecker quiver for `d = (2, 3)` has stable representations::

            sage: from quiver import *
            sage: Q, d = GeneralizedKroneckerQuiver(3), [2, 3]
            sage: X = QuiverModuliSpace(Q, d, condition="stable"); X.is_nonempty()
            True

        The Jordan quiver does not have stable representations, but it has semistable
        ones::

            sage: Q = JordanQuiver()
            sage: X = QuiverModuliSpace(Q, [3], condition="stable")
            sage: X.is_nonempty()
            False
            sage: X = QuiverModuliSpace(Q, [3], condition="semistable")
            sage: X.is_nonempty()
            True
        """
        if self._condition == "stable":
            return self._Q.has_stable_representation(self._d, self._theta)
        if self._condition == "semistable":
            return self._Q.has_semistable_representation(self._d, self._theta)

    """
    Harder--Narasimhan stratification
    """

    def all_harder_narasimhan_types(self, proper=False, sorted=False):
        r"""
        Returns the list of all Harder--Narasimhan types.

        A Harder--Narasimhan (HN) type of `d` with respect to :math:`\theta`
        is a sequence :math:`{\bf d}^* = ({\bf d}^1,...,{\bf d}^s)` of dimension vectors
        such that

        - :math:`{\bf d}^1 + ... + {\bf d}^s = {\bf d}`
        - :math:`\mu_{\theta}({\bf d}^1) > ... > \mu_{\theta}({\bf d}^s)`
        - Every :math:`{\bf d}^k` is :math:`\theta`-semistable.

        INPUT:

        - ``proper`` -- (default: False) whether to exclude the HN-type corresponding
          to the stable locus

        - ``sorted`` -- (default: False) whether to sort the HN-types according to the
          given slope

        OUTPUT: list of tuples of dimension vectors encoding HN-types

        EXAMPLES:

        The 3-Kronecker quiver::

            sage: from quiver import *
            sage: Q = GeneralizedKroneckerQuiver(3)
            sage: X = QuiverModuliSpace(Q, (2, 3))
            sage: X.all_harder_narasimhan_types()
            [((1, 0), (1, 1), (0, 2)),
             ((1, 0), (1, 2), (0, 1)),
             ((1, 0), (1, 3)),
             ((1, 1), (1, 2)),
             ((2, 0), (0, 3)),
             ((2, 1), (0, 2)),
             ((2, 2), (0, 1)),
             ((2, 3),)]
            sage: X.all_harder_narasimhan_types(proper=True)
            [((1, 0), (1, 1), (0, 2)),
             ((1, 0), (1, 2), (0, 1)),
             ((1, 0), (1, 3)),
             ((1, 1), (1, 2)),
             ((2, 0), (0, 3)),
             ((2, 1), (0, 2)),
             ((2, 2), (0, 1))]
            sage: d = (2, 3)
            sage: theta = -Q.canonical_stability_parameter(d)
            sage: Y = QuiverModuliSpace(Q, d, theta)
            sage: Y.all_harder_narasimhan_types()
            [((0, 3), (2, 0))]

        A 3-vertex quiver::

            sage: from quiver import *
            sage: Q = ThreeVertexQuiver(2, 3, 4)
            sage: Z = QuiverModuliSpace(Q, (2, 3, 2))
            sage: Z.all_harder_narasimhan_types()
            [((0, 1, 0), (1, 2, 1), (1, 0, 1)),
             ((0, 1, 0), (2, 0, 1), (0, 2, 1)),
             ((0, 1, 0), (2, 1, 1), (0, 1, 1)),
             ((0, 1, 0), (2, 2, 1), (0, 0, 1)),
             ((0, 1, 0), (2, 2, 2)),
             ((0, 2, 0), (1, 1, 1), (1, 0, 1)),
             ((0, 2, 0), (2, 0, 1), (0, 1, 1)),
             ((0, 2, 0), (2, 1, 1), (0, 0, 1)),
             ((0, 2, 0), (2, 1, 2)),
             ((0, 3, 0), (2, 0, 1), (0, 0, 1)),
             ((0, 3, 0), (2, 0, 2)),
             ((1, 0, 0), (0, 1, 0), (1, 0, 1), (0, 2, 1)),
             ((1, 0, 0), (0, 1, 0), (1, 1, 1), (0, 1, 1)),
             ((1, 0, 0), (0, 1, 0), (1, 2, 1), (0, 0, 1)),
             ((1, 0, 0), (0, 1, 0), (1, 2, 2)),
             ((1, 0, 0), (0, 2, 0), (1, 0, 1), (0, 1, 1)),
             ((1, 0, 0), (0, 2, 0), (1, 1, 1), (0, 0, 1)),
             ((1, 0, 0), (0, 2, 0), (1, 1, 2)),
             ((1, 0, 0), (0, 3, 0), (1, 0, 1), (0, 0, 1)),
             ((1, 0, 0), (0, 3, 0), (1, 0, 2)),
             ((1, 0, 0), (0, 3, 1), (1, 0, 1)),
             ((1, 0, 0), (1, 1, 0), (0, 1, 0), (0, 1, 1), (0, 0, 1)),
             ((1, 0, 0), (1, 1, 0), (0, 1, 0), (0, 1, 2)),
             ((1, 0, 0), (1, 1, 0), (0, 2, 0), (0, 0, 2)),
             ((1, 0, 0), (1, 1, 0), (0, 2, 1), (0, 0, 1)),
             ((1, 0, 0), (1, 1, 0), (0, 2, 2)),
             ((1, 0, 0), (1, 1, 1), (0, 2, 1)),
             ((1, 0, 0), (1, 2, 0), (0, 1, 0), (0, 0, 2)),
             ((1, 0, 0), (1, 2, 0), (0, 1, 1), (0, 0, 1)),
             ((1, 0, 0), (1, 2, 0), (0, 1, 2)),
             ((1, 0, 0), (1, 2, 1), (0, 1, 1)),
             ((1, 0, 0), (1, 3, 1), (0, 0, 1)),
             ((1, 0, 0), (1, 3, 2)),
             ((1, 1, 0), (0, 1, 0), (1, 0, 1), (0, 1, 1)),
             ((1, 1, 0), (0, 1, 0), (1, 1, 1), (0, 0, 1)),
             ((1, 1, 0), (0, 1, 0), (1, 1, 2)),
             ((1, 1, 0), (0, 2, 0), (1, 0, 1), (0, 0, 1)),
             ((1, 1, 0), (0, 2, 0), (1, 0, 2)),
             ((1, 1, 0), (1, 0, 1), (0, 2, 1)),
             ((1, 1, 0), (1, 1, 1), (0, 1, 1)),
             ((1, 1, 0), (1, 2, 0), (0, 0, 2)),
             ((1, 1, 0), (1, 2, 1), (0, 0, 1)),
             ((1, 1, 0), (1, 2, 2)),
             ((1, 2, 0), (0, 1, 0), (1, 0, 1), (0, 0, 1)),
             ((1, 2, 0), (0, 1, 0), (1, 0, 2)),
             ((1, 2, 0), (1, 0, 1), (0, 1, 1)),
             ((1, 2, 0), (1, 1, 1), (0, 0, 1)),
             ((1, 2, 0), (1, 1, 2)),
             ((1, 2, 1), (1, 1, 1)),
             ((1, 3, 1), (1, 0, 1)),
             ((2, 0, 0), (0, 1, 0), (0, 2, 1), (0, 0, 1)),
             ((2, 0, 0), (0, 1, 0), (0, 2, 2)),
             ((2, 0, 0), (0, 2, 0), (0, 1, 1), (0, 0, 1)),
             ((2, 0, 0), (0, 2, 0), (0, 1, 2)),
             ((2, 0, 0), (0, 2, 1), (0, 1, 1)),
             ((2, 0, 0), (0, 3, 0), (0, 0, 2)),
             ((2, 0, 0), (0, 3, 1), (0, 0, 1)),
             ((2, 0, 0), (0, 3, 2)),
             ((2, 0, 1), (0, 3, 1)),
             ((2, 1, 0), (0, 1, 0), (0, 1, 1), (0, 0, 1)),
             ((2, 1, 0), (0, 1, 0), (0, 1, 2)),
             ((2, 1, 0), (0, 2, 0), (0, 0, 2)),
             ((2, 1, 0), (0, 2, 1), (0, 0, 1)),
             ((2, 1, 0), (0, 2, 2)),
             ((2, 1, 1), (0, 2, 1)),
             ((2, 2, 0), (0, 1, 0), (0, 0, 2)),
             ((2, 2, 0), (0, 1, 1), (0, 0, 1)),
             ((2, 2, 0), (0, 1, 2)),
             ((2, 2, 1), (0, 1, 1)),
             ((2, 3, 0), (0, 0, 2)),
             ((2, 3, 1), (0, 0, 1)),
             ((2, 3, 2),)]
        """
        d = self._Q._coerce_dimension_vector(self._d)
        theta = self._Q._coerce_vector(self._theta)

        all_types = self._Q._all_harder_narasimhan_types(
            d, theta, denom=self._denom, sorted=sorted
        )
        if proper and (d,) in all_types:
            all_types.remove((d,))

        return all_types

    def is_harder_narasimhan_type(self, dstar) -> bool:
        r"""
        Checks if ``dstar`` is a Harder--Narasimhan type.

        A Harder--Narasimhan (HN) type of `d` with respect to :math:`\theta`
        is a sequence :math:`{\bf d}^* = ({\bf d}^1,...,{\bf d}^s)` of dimension vectors
        such that

        - :math:`{\bf d}^1 + ... + {\bf d}^s = {\bf d}`
        - :math:`\mu_{\theta}({\bf d}^1) > ... > \mu_{\theta}({\bf d}^s)`
        - Every :math:`{\bf d}^k` is :math:`\theta`-semistable.

        INPUT:

        - ``dstar`` -- list of dimension vectors

<<<<<<< HEAD
        OUTPUT: whether ``dstar`` is a valid HN type for the moduli space
=======
        OUTPUT: whether ``dstar`` is a Harder--Narasimhan type
>>>>>>> c967679f

        EXAMPLES:

        The 3-Kronecker quiver::

            sage: from quiver import *
            sage: Q = GeneralizedKroneckerQuiver(3)
            sage: X = QuiverModuliSpace(Q, [2, 3], [1, 0])
            sage: HNs = X.all_harder_narasimhan_types()
            sage: all(X.is_harder_narasimhan_type(dstar) for dstar in HNs)
            True
            sage: dstar = [(1, 0), (1, 0), (0, 3)]
            sage: X.is_harder_narasimhan_type(dstar)
            False
            sage: X.is_harder_narasimhan_type([Q.zero_vector()])
            False
        """
        # setup shorthand
        Q, d, theta, denom = (
            self._Q,
            self._d,
            self._theta,
            self._denom,
        )

        dstar = list(map(lambda di: Q._coerce_dimension_vector(di), dstar))

        # first condition: sum to dimension vector
        if Q._coerce_dimension_vector(d) != sum(dstar):
            return False

        # second condition: decreasing slopes
        if not all(
            (
                Q.slope(dstar[i], theta, denom=denom)
                > Q.slope(dstar[i + 1], theta, denom=denom)
            )
            for i in range(len(dstar) - 1)
        ):
            return False

        # third condition
        if not all(
            Q.has_semistable_representation(di, theta, denom=denom) for di in dstar
        ):
            return False

        return True

    def codimension_of_harder_narasimhan_stratum(self, dstar, secure=False):
        r"""
<<<<<<< HEAD
        Computes the codimension of the HN stratum of ``dstar``
        inside the representation variety :math:`R(Q,d)`.
=======
        Computes codimension of the Harder--Narasimhan stratum of ``dstar``.
>>>>>>> c967679f

        The codimension of the Harder--Narasimhan stratum inside the representation
        variety for the HN-type given by :math:`{\bf d}^* = ({\bf d}^1,...,{\bf d}^s)`
        is given by

<<<<<<< HEAD
        - ``dstar`` -- the HN type as a list of dimension vectors
        - ``secure`` -- (default: False): Bool

        OUTPUT: codimension as an integer

        By default, the method does not check if ``dstar`` is a valid HN type.
        This can be enabled by passing ``secure=True``.
=======
        .. MATH::

            - sum_{k < l} \langle{\bf d}^k,{\bf d}^l\rangle
>>>>>>> c967679f

        INPUT:

        - ``dstar`` -- list of dimension vectors

<<<<<<< HEAD
            - \sum_{k < l} \langle d^k,d^l\rangle
=======
        - ``secure`` -- whether to check ``dstar`` is an HN-type (default: False)
>>>>>>> c967679f

        OUTPUT: codimension of the HN-stratum

        EXAMPLES:

        The 3-Kronecker quiver::

            sage: from quiver import *
            sage: Q, d = GeneralizedKroneckerQuiver(3), vector([2,3])
            sage: theta = vector([1,0])
            sage: X = QuiverModuliSpace(Q, d, theta)
            sage: HNs = X.all_harder_narasimhan_types()
            sage: [X.codimension_of_harder_narasimhan_stratum(dstar) for dstar in HNs]
            [12, 9, 8, 3, 18, 10, 4, 0]

        """
        Q = self._Q

        assert all(Q._is_dimension_vector(di) for di in dstar)

        if secure:
            assert self.is_harder_narasimhan_type(dstar)

        return -sum(
            Q.euler_form(dstar[k], dstar[l])
            for k in range(len(dstar) - 1)
            for l in range(k + 1, len(dstar))
        )

    def codimension_unstable_locus(self):
        r"""
        Computes codimension of the unstable locus inside the representation variety.

<<<<<<< HEAD
        OUTPUT: codimension as an integer
=======
        This is the minimum of the codimensions of the proper Harder--Narasimhan strata
        of the representation variety.

        OUTPUT: codimension of the unstable locus
>>>>>>> c967679f

        EXAMPLES:

        The 3-Kronecker quiver::

            sage: from quiver import *
            sage: Q = GeneralizedKroneckerQuiver(3)
            sage: X = QuiverModuliSpace(Q, [2, 3], [1, 0])
            sage: X.codimension_unstable_locus()
            3

        A 3-vertex quiver::

            sage: Q = ThreeVertexQuiver(1,6,1)
            sage: X = QuiverModuliSpace(Q, [1, 6, 6])
            sage: X.codimension_unstable_locus()
            1

        The :math:`\mathrm{A}_2` quiver is of finite type::

            sage: Q = GeneralizedKroneckerQuiver(1)
            sage: X = QuiverModuliSpace(Q, [2, 3], [1, 0])
            sage: X.codimension_unstable_locus()
            0

        """
        HNs = self.all_harder_narasimhan_types(proper=True)

        # note that while the HN types and strata depend on the denominator
        # the maximum of their codimensions does not
        return min(
            self.codimension_of_harder_narasimhan_stratum(dstar, secure=False)
            for dstar in HNs
        )

    """
    Luna
    """

    def all_luna_types(self):
        r"""
        Returns the unordered list of all Luna types of d for theta.

        OUTPUT: list of tuples containing Int-vector and Int

        A Luna type of d for theta is an unordered sequence (i.e. multiset)
        :math:`((d^1,m_1),...,(d^s,m_s))` of dimension vectors
        :math:`d^k` and positive integers :math:`m_k` such that

        - :math:`m_1d^1 + ... + m_sd^s = d`
        - :math:`\mu_{\theta}(d^k) = \mu_{\theta}(d)`
        - All :math:`d^k` admit a :math:`\theta`-stable representation

        Example: Suppose that `d = 3e` and `e, 2e, d = 3e`
        are the only stable subdimension vectors.
        Then the Luna types are

        .. MATH::

            \begin{aligned}
                ((3e,1)) \\
                ((2e,1),(e,1))\\
                ((e,3))\\
                ((e,2),(e,1))\\
                ((e,1),(e,1),(e,1)).
            \end{aligned}

        We implement it as follows.

        A Luna type for us is a dictionary
        ``{d^1: p_1^1,..., d^s: p_s^1,..., d_s: p_s^t}``
        of dimension vectors d^k and non-empty partitions p^k such that

        .. MATH::

            |p_1^1|d^1 + ... + |p_s^t|d^s = d

        So in the above example, the Luna types are::

            {3e: [1]}
            {2e: [1], e: [1]}
            {e: [3]}
            {e: [2, 1]}
            {e: [1, 1, 1]}

        EXAMPLES:

        The Kronecker quiver::

            sage: from quiver import *
            sage: Q, d, theta = KroneckerQuiver(), vector([3,3]), vector([1,-1])
            sage: X = QuiverModuliSpace(Q, d, theta)
            sage: X.all_luna_types()
            [{(1, 1): [3]}, {(1, 1): [2, 1]}, {(1, 1): [1, 1, 1]}]

        The 3-Kronecker quiver::

            sage: from quiver import *
            sage: Q, d = GeneralizedKroneckerQuiver(3), vector([3,3])
            sage: theta = vector([1,-1])
            sage: X = QuiverModuliSpace(Q, d, theta)
            sage: X.all_luna_types()
            [{(3, 3): [1]},
             {(1, 1): [1], (2, 2): [1]},
             {(1, 1): [3]},
             {(1, 1): [2, 1]},
             {(1, 1): [1, 1, 1]}]

        The zero vector::

            sage: from quiver import *
            sage: Q, d, theta = KroneckerQuiver(), vector([0,0]), vector([1,-1])
            sage: X = QuiverModuliSpace(Q, d, theta)
            sage: X.all_luna_types()
            [{(0, 0): [1]}]

        """
        # setup shorthand
        Q, d, theta, denom = (
            self._Q,
            self._d,
            self._theta,
            self._denom,
        )

        d = Q._coerce_dimension_vector(d)

        if d == Q.zero_vector():
            # Q.zero_vector() can't be hashed a priori
            z = Q._coerce_vector(Q.zero_vector())
            return [{z: [1]}]

        same_slope = filter(
            lambda e: Q.slope(e, theta, denom=denom) == Q.slope(d, theta, denom=denom),
            Q.all_subdimension_vectors(d, nonzero=True, forget_labels=True),
        )
        same_slope = list(
            filter(
                lambda e: Q.has_stable_representation(e, theta, denom=denom),
                same_slope,
            )
        )

        bound = (sum(d) / min(sum(e) for e in same_slope)).ceil()
        luna_types = []
        for i in range(1, bound + 1):
            for tau in combinations_with_replacement(same_slope, i):
                if sum(tau) == d:
                    # from tau we build all possible Luna types
                    partial = {}
                    for taui in tuple(tau):
                        if taui in partial.keys():
                            partial[taui] += 1
                        else:
                            partial[taui] = 1

                    # partial has the form
                    # {d^1: Partitions(p^1), ..., d^s: Partitions(p^s)}
                    for key in partial.keys():
                        partial[key] = Partitions(partial[key]).list()

                    new_types = [
                        dict(zip(partial.keys(), values))
                        for values in product(*partial.values())
                    ]
                    luna_types += new_types
        return luna_types

    def is_luna_type(self, tau) -> bool:
        r"""
        Checks if tau is a Luna type for theta.

        INPUT:

        - ``tau`` -- dictionary with dimension vectors as keys and lists of ints as values

        OUTPUT: whether ``tau`` is a Luna type.

        EXAMPLES:

        The Kronecker quiver::

            sage: from quiver import *
            sage: Q, d, theta = KroneckerQuiver(), vector([3,3]), vector([1,-1])
            sage: X = QuiverModuliSpace(Q, d, theta)
            sage: l = X.all_luna_types()
            sage: all(X.is_luna_type(tau) for tau in l)
            True

        The 3-Kronecker quiver with zero vector::

            sage: from quiver import *
            sage: Q, d, theta = KroneckerQuiver(), vector([0,0]), vector([1,-1])
            sage: X = QuiverModuliSpace(Q, d, theta)
            sage: d.set_immutable()
            sage: X.is_luna_type({d: [1]})
            True

        """
        Q, d, theta, denom = (
            self._Q,
            self._d,
            self._theta,
            self._denom,
        )

        d = Q._coerce_dimension_vector(d)

        n = Q.number_of_vertices()
        # TODO shouldn't we test for Q._is_dimension_vector?
        assert all(len(dn) == n for dn in tau.keys())
        assert d == sum(k * dim for k in tau.keys() for dim in tau[k])

        if d == Q.zero_vector():
            # Q.zero_vector() can't be hashed a priori
            z = Q._coerce_vector(Q.zero_vector())
            return tau == {z: [1]}

        return all(
            Q.slope(key, theta, denom=denom) == Q.slope(d, theta, denom=denom)
            and Q.has_semistable_representation(key, theta, denom=denom)
            for key in tau.keys()
        )

    def dimension_of_luna_stratum(self, tau, secure=True):
        r"""
        Computes the dimension of the Luna stratum :math:`S_\tau`.

        INPUT:

        - ``tau`` -- list of tuples
        - ``secure`` -- Bool

        OUTPUT: Dimension as Int

        The dimension of the Luna stratum of
        ``tau = {d^1: p^1,...,d^s: p^s}`` is
        :math:`\sum_k l(p^k)(1 - <\langle d^k,d^k\rangle)`,
        where for a partition :math:`p = (n_1,...,n_l)`,
        the length `l(p)` is `l`, i.e. the number of summands.

        EXAMPLES:

        The Kronecker quiver::

            sage: from quiver import *
            sage: Q, d, theta = KroneckerQuiver(), vector([2,2]), vector([1,-1])
            sage: X = QuiverModuliSpace(Q, d, theta)
            sage: L = X.all_luna_types(); L
            [{(1, 1): [2]}, {(1, 1): [1, 1]}]
            sage: [X.dimension_of_luna_stratum(tau) for tau in L]
            [1, 2]

        """
        if secure:
            assert self.is_luna_type(tau)

        return sum(len(tau[dn]) * (1 - self._Q.euler_form(dn, dn)) for dn in tau.keys())

    def local_quiver_setting(self, tau, secure=True):
        r"""
        Returns the local quiver and dimension vector for the given Luna type.

        INPUT:

        - ``tau`` -- list of tuples
        - ``secure`` -- Bool

        OUTPUT: tuple consisting of a Quiver object and a vector

        EXAMPLES:

        The 3-Kronecker quiver::

            sage: from quiver import *
            sage: Q, d = GeneralizedKroneckerQuiver(3), vector([2,2])
            sage: theta = vector([1,-1])
            sage: X = QuiverModuliSpace(Q, d, theta)
            sage: L = X.all_luna_types(); L
            [{(2, 2): [1]}, {(1, 1): [2]}, {(1, 1): [1, 1]}]
            sage: Qloc, dloc = X.local_quiver_setting(L[0]);
            sage: Qloc.adjacency_matrix() , dloc
            ([4], (1))
            sage: Qloc, dloc = X.local_quiver_setting(L[1]);
            sage: Qloc.adjacency_matrix() , dloc
            ([1], (2))
            sage: Qloc, dloc = X.local_quiver_setting(L[2]);
            sage: Qloc.adjacency_matrix() , dloc
            (
            [1 1]
            [1 1], (1, 1)
            )

        """
        if secure:
            assert self.is_luna_type(tau)

        Q = self._Q

        # a word of caution to the future maintainer: Python dictionaries
        # iterate over the keys in the order they were inserted. This ensures
        # that the following is a well-defined adjacency matrix. Python sets
        # DO NOT have this property.
        # TODO this looks fishy; why should this choice of order matter, as long as
        # it is the same when defining dloc?
        A = matrix(
            [
                [Q.generic_ext(dp, eq) for eq in tau.keys() for n in tau[eq]]
                for dp in tau.keys()
                for m in tau[dp]
            ]
        )
        Qloc = Quiver(A)
        dloc = vector(dim for dp in tau.keys() for dim in tau[dp])

        return Qloc, dloc

    # TODO: The codimension computation requires the dimension of the nullcone. This is hard, it turns out. It can be done with the Hesselink stratification, but I wasn't willing to go thourgh Lieven's treatment of this.
    def _codimension_inverse_image_luna_stratum(self, tau):
        r"""
        Computes the codimension of :math:`\pi^{-1}(S_{tau})`
        inside `R(Q,d)` where :math:`\pi: R(Q,d)^{\theta-sst} --> M^{\theta-sst}(Q,d)`
        is the semistable quotient map.

        INPUT:

        - ``tau``: list of tuples

        OUTPUT: codimension as Int

        For ``tau = {d^1: p^1,...,d^s: p^s}``
        the codimension of :math:`\pi^{-1}(S_{tau})` is

        .. MATH::

            -\langle d,d \rangle + \sum_{k=1}^s
            (\langle d^k,d^k\rangle - l(p^k) + ||p^k||^2) -
            \mathrm{dim} N(Q_{tau}, d_{tau}),

        where for a partition :math:`p = (n_1,...,n_l)`, we define
        :math:`||p||^2 = \sum_v n_v^2`
        and :math:`N(Q_{tau}, d_{tau})` is the nullcone of the local quiver setting.
        """
        # setup shorthand
        Q, d = self._Q, self._d

        Qtau, dtau = self.local_quiver_setting(tau, secure=False)
        dimNull = Qtau.dimension_nullcone(dtau)
        return (
            -Q.euler_form(d, d)
            + sum(
                [
                    Q.euler_form(dk[0], dk[0])
                    - len(dk[1])
                    + sum([nkv**2 for nkv in dk[1]])
                    for dk in tau
                ]
            )
            - dimNull
        )

    def codimension_properly_semistable_locus(self):
        r"""
        Computes the codimension of :math:`R^{\theta-sst}(Q,d)
        \setminus R^{\theta-st}(Q,d)` inside :math:`R(Q,d)`.

        OUTPUT: codimension as Int

        The codimension of the properly semistable locus
        is the minimal codimension of the inverse image
        of the non-stable Luna strata."""

        L = self.all_luna_types()
        # This is the stable Luna type; remove it if it occurs
        dstable = [tuple([self._d, [1]])]
        L = list(filter(lambda tau: tau != dstable, L))
        return min([self._codimension_inverse_image_luna_stratum(tau) for tau in L])

    """
    (Semi-)stability
    """

    def semistable_equals_stable(self):
        r"""
        Checks whether every semistable representation is stable
        for the given stability parameter.

        Every :math:`\theta`-semistable representation is
        :math:`\theta`-stable if and only if
        there are no Luna types other than (possibly) ``{d: [1]}``.

        OUTPUT: whether every theta-semistable representation is theta-stable
        for ``self._theta``

        EXAMPLES:

        The 3-Kronecker quiver::

            sage: from quiver import *
            sage: Q, d = GeneralizedKroneckerQuiver(3), vector([3,3])
            sage: theta = vector([1,-1])
            sage: X = QuiverModuliSpace(Q, d, theta)
            sage: X.semistable_equals_stable()
            False
            sage: e = vector([2,3])
            sage: Y = QuiverModuliSpace(Q, e, theta)
            sage: Y.semistable_equals_stable()
            True

        A double framed example as in our vector fields paper::

            sage: from quiver import *
            sage: Q = GeneralizedKroneckerQuiver(3)
            sage: Q = Q.framed_quiver([1, 0]).coframed_quiver([0, 0, 1])
            sage: d = [1, 2, 3, 1]
            sage: theta = [1, 300, -200, -1]
            sage: Q.is_theta_coprime(d, theta)
            False
            sage: X = QuiverModuliSpace(Q, d, theta)
            sage: X.semistable_equals_stable()
            True

        """

        # setup shorthand
        Q, d, theta = self._Q, self._d, self._theta
        denom = self._denom
        d = Q._coerce_dimension_vector(d)

        # the computation of all Luna types takes so much time
        # thus we should first tests if d is theta-coprime
        if Q.is_theta_coprime(d, theta):
            return True

        # this is probably the fastest way as checking theta-coprimality is fast
        # whereas checking for existence of a semi-stable representation
        # is a bit slower

        if not Q.has_semistable_representation(d, theta, denom=denom):
            return True
        else:
            allLunaTypes = self.all_luna_types()
            genericType = {d: [1]}
            if genericType in allLunaTypes:
                allLunaTypes.remove(genericType)
            return not allLunaTypes  # This checks if the list is empty

    """
    Ample stability
    """

    def is_amply_stable(self) -> bool:
        r"""Checks if the dimension vector is amply stable for the stability parameter

        By definition, a dimension vector `d` is :math:`\theta`-amply stable if the
        codimension of the :math:`\theta`-semistable locus
        inside `R(Q,d)` is at least 2.

        OUTPUT: whether the data for the quiver moduli space is amply stable

        EXAMPLES:

        3-Kronecker quiver::

            sage: from quiver import *
            sage: Q = GeneralizedKroneckerQuiver(3)
            sage: QuiverModuliSpace(Q, [2, 3]).is_amply_stable()
            True
            sage: QuiverModuliSpace(Q, [2, 3], [-3, 2]).is_amply_stable()
            False

        A three-vertex example from the rigidity paper::

            sage: Q = ThreeVertexQuiver(1, 6, 1)
            sage: QuiverModuliSpace(Q, [1, 6, 6]).is_amply_stable()
            False

        """
        HNs = self.all_harder_narasimhan_types(proper=True)
        return (
            min(
                self.codimension_of_harder_narasimhan_stratum(dstar, secure=False)
                for dstar in HNs
            )
            >= 2
        )

    def is_strongly_amply_stable(self) -> bool:
        r"""Checks if the dimension vector is strongly amply stable for the stability
        parameter

        We call `d` strongly amply stable for :math:`\theta` if
        :math:`\langle e,d-e\rangle \leq -2`
        holds for all subdimension vectors :math:`e` of :math:`d` which satisfy
        :math:`\mu_{\theta}(e) >= \mu_{\theta}(d)`.

        OUTPUT: whether the data for the quiver moduli space is strongly amply stable

        EXAMPLES:

        3-Kronecker quiver::

            sage: from quiver import *
            sage: Q = GeneralizedKroneckerQuiver(3)
            sage: QuiverModuliSpace(Q, [2, 3]).is_strongly_amply_stable()
            True

        A 3-vertex quiver::

            sage: from quiver import *
            sage: Q = ThreeVertexQuiver(5, 1, 1)
            sage: X = QuiverModuliSpace(Q, [4, 1, 4])
            sage: X.is_amply_stable()
            True
            sage: X.is_strongly_amply_stable()
            False

        """
        # setup shorthand
        Q, d, theta, denom = (
            self._Q,
            self._d,
            self._theta,
            self._denom,
        )
        d = Q._coerce_dimension_vector(d)

        # subdimension vectors of smaller slope
        slope = Q.slope(d, theta=theta, denom=denom)
        es = filter(
            lambda e: Q.slope(e, theta=theta, denom=denom) >= slope,
            Q.all_subdimension_vectors(
                d, proper=True, nonzero=True, forget_labels=True
            ),
        )

        return all(Q.euler_form(e, d - e) <= -2 for e in es)

    """
    Methods related to Teleman quantization
    """

    def harder_narasimhan_weight(self, harder_narasimhan_type):
        r"""
        Returns the Teleman weight of a Harder-Narasimhan type

        INPUT:

        - ``harder_narasimhan_type`` -- list of vectors of Ints

        OUTPUT: weight as a fraction

        The weight of a Harder-Narasimhan type :math:`d^*`
        is the weight of the associated 1-PS :math:`\lambda` acting on
        :math:`\det(N_{S/R})^{\vee}|_Z`, where `S` is the
        corresponding Harder--Narasimhan stratum.

        .. SEEALSO:: :meth:`all_weight_bounds`, :meth:`if_rigidity_inequality_holds`

        EXAMPLES:

        The 3-Kronecker quiver::

            sage: from quiver import *
            sage: Q = GeneralizedKroneckerQuiver(3)
            sage: X = QuiverModuliSpace(Q, [2, 3], [3, -2])
            sage: HN = X.all_harder_narasimhan_types(proper=True)
            sage: {hntype: X.harder_narasimhan_weight(hntype) for hntype in HN}
            {((1, 0), (1, 1), (0, 2)): 45,
             ((1, 0), (1, 2), (0, 1)): 100/3,
             ((1, 0), (1, 3)): 30,
             ((1, 1), (1, 2)): 5/2,
             ((2, 0), (0, 3)): 90,
             ((2, 1), (0, 2)): 100/3,
             ((2, 2), (0, 1)): 10}
        """
        # setup shorthand
        Q, theta, denom = self._Q, self._theta, self._denom
        HN = harder_narasimhan_type

        return -sum(
            [
                (
                    Q.slope(HN[s], theta, denom=denom)
                    - Q.slope(HN[t], theta, denom=denom)
                )
                * Q.euler_form(HN[s], HN[t])
                for s in range(len(HN) - 1)
                for t in range(s + 1, len(HN))
            ]
        )

    def all_weight_bounds(self, as_dict=False):
        r"""
        Returns the list of all weights appearing in Teleman quantization.

        For each HN type, the 1-PS lambda acts on :math:`\det(N_{S/R}^{\vee}|_Z)`
        with a certain weight. Teleman quantization gives a numerical condition
        involving these weights to compute cohomology on the quotient.

        INPUT:

        - ``as_dict`` -- (default: False) when True it will give a dict whose keys are
          the HN-types and whose values are the weights

        EXAMPLES:

        The 6-dimensional 3-Kronecker example::

            sage: from quiver import *
            sage: X = QuiverModuliSpace(KroneckerQuiver(3), [2, 3])
            sage: X.all_weight_bounds()
            [135, 100, 90, 15/2, 270, 100, 30]
            sage: X.all_weight_bounds(as_dict=True)
            {((1, 0), (1, 1), (0, 2)): 135,
             ((1, 0), (1, 2), (0, 1)): 100,
             ((1, 0), (1, 3)): 90,
             ((1, 1), (1, 2)): 15/2,
             ((2, 0), (0, 3)): 270,
             ((2, 1), (0, 2)): 100,
             ((2, 2), (0, 1)): 30}

        """
        # this is only relevant on the unstable locus
        HNs = self.all_harder_narasimhan_types(proper=True)

        weights = map(lambda dstar: self.harder_narasimhan_weight(dstar), HNs)

        if as_dict:
            return dict(zip(HNs, weights))

        return list(weights)

    def if_rigidity_inequality_holds(self) -> bool:
        r"""

        OUTPUT: whether the rigidity inequality holds on the given moduli

        If the weights of the 1-PS lambda on :math:`\det(N_{S/R}|_Z)` for each HN type
        are all strictly larger than the weights of the tensors of the universal bundles
        :math:`U_i^\vee \otimes U_j`,
        then the resulting moduli space is infinitesimally rigid.

        EXAMPLES:

        Kronecker moduli satisfy the rigidity inequality::

            sage: from quiver import *
            sage: X = QuiverModuliSpace(KroneckerQuiver(3), [2, 3])
            sage: X.if_rigidity_inequality_holds()
            True

        The following 3-vertex example does not (however, it is rigid by other means)::

            sage: X = QuiverModuliSpace(ThreeVertexQuiver(1, 6, 1), [1, 6, 6])
            sage: X.if_rigidity_inequality_holds()
            False
        """
        # setup shorthand
        Q, theta, denom = self._Q, self._theta, self._denom

        weights = self.all_weight_bounds()

        # we compute the maximum weight of the tensors of the universal bundles
        # this is only relevant on the unstable locus
        HNs = self.all_harder_narasimhan_types(proper=True)

        tensor_weights = list(
            map(
                lambda dstar: Q.slope(dstar[0], theta, denom=denom)
                - Q.slope(dstar[-1], theta, denom=denom),
                HNs,
            )
        )

        return all(weights[i] > tensor_weights[i] for i in range(len(HNs)))

    """
    Tautological relations
    """

    def _all_forbidden_subdimension_vectors(self):
        r"""Returns the list of all forbidden subdimension vectors

        These are the dimension vectors `d'` of d for which

        - :math:`\mu_{\theta}(d') > \mu_{\theta}(d)` (in the semistable case)
        - or for which :math:`\mu_{\theta}(d') >= \mu_{\theta}(d)` (in the stable case).

        OUTPUT: list of forbidden subdimension vectors vectors

        EXAMPLES:

        The 3-Kronecker quiver::

            sage: from quiver import *
            sage: Q = GeneralizedKroneckerQuiver(3)
            sage: X = QuiverModuliSpace(Q, [3, 3], [1, -1], condition="semistable")
            sage: X._all_forbidden_subdimension_vectors()
            [(1, 0), (2, 0), (2, 1), (3, 0), (3, 1), (3, 2)]
            sage: X = QuiverModuliSpace(Q, [3, 3], [1, -1], condition="stable")
            sage: X._all_forbidden_subdimension_vectors()
            [(1, 0), (1, 1), (2, 0), (2, 1), (2, 2), (3, 0), (3, 1), (3, 2)]

        """
        # setup shorthand
        Q, d, theta, condition = self._Q, self._d, self._theta, self._condition

        es = Q.all_subdimension_vectors(d, proper=True, nonzero=True)

        # TODO need for denominator?
        slope = Q.slope(d, theta)
        if condition == "semistable":
            return list(filter(lambda e: Q.slope(e, theta) > slope, es))
        elif condition == "stable":
            return list(filter(lambda e: Q.slope(e, theta) >= slope, es))

    # TODO make it private?
    def all_minimal_forbidden_subdimension_vectors(self):
        r"""Returns the list of all `minimal` forbidden subdimension vectors

        Minimality is with respect to the partial order `e << d` which means
        :math:`e_i \leq d_i` for every source `i`, :math:`e_j \geq d_j`
        for every sink `j`, and :math:`e_k = d_k` for every vertex which is neither
        a source nor a sink. See also :meth:`Quiver.division_order`.

        OUTPUT: list of minimal forbidden dimension vectors

        EXAMPLES:

        The 3-Kronecker quiver::

            sage: from quiver import *
            sage: Q = GeneralizedKroneckerQuiver(3)
            sage: X = QuiverModuliSpace(Q, [3, 3], [1, -1], condition="semistable")
            sage: X.all_minimal_forbidden_subdimension_vectors()
            [(1, 0), (2, 1), (3, 2)]
            sage: Y = QuiverModuliSpace(Q, [3, 3], [1, -1], condition="stable")
            sage: Y.all_minimal_forbidden_subdimension_vectors()
            [(1, 1), (2, 2)]

        """
        # setup shorthand
        Q = self._Q

        forbidden = self._all_forbidden_subdimension_vectors()

        def is_minimal(e):
            return not any(
                Q.division_order(f, e)
                for f in list(filter(lambda f: f != e, forbidden))
            )

        return list(filter(is_minimal, forbidden))

    def __tautological_presentation(
        self, inRoots=False, chernClasses=None, chernRoots=None
    ):
        r"""Returns the tautological relations in Chern classes
        (if ``inRoots == False``) or in Chern roots.

        INPUT:

        - ``inRoots`` -- Bool
        - ``chernClasses`` -- list of Strings
        - ``chernRoots`` -- list of Strings

        OUTPUT: dict

        # TODO
        Explanation ...

        Notation for explanations:
        G = G_d = prod_{i in Q_0} GL_{d_i}
        T = maximal torus of diagonal matrices
        PG = G/G_m
        PT = T/G_m maximal torus of PT
        W = Weyl group of T in G = Weyl group of PT in PG
          = prod_{i in Q_0} S_{d_i}
        R = bigoplus_{a in Q_1} Hom(k^{d_{s(a)}},k^{d_{t(a)}})
        R^{sst}, R^{st} semi-stable/stable locus

        EXAMPLES:

        # TODO
        """
        # setup shorthand
        Q, d = (
            self._Q,
            self._d,
        )

        if chernClasses is None:
            chernClasses = [
                "x%s_%s" % (i, r)
                for i in range(Q.number_of_vertices())
                for r in range(1, d[i] + 1)
            ]
        if chernRoots is None:
            chernRoots = [
                "t%s_%s" % (i, r)
                for i in range(Q.number_of_vertices())
                for r in range(1, d[i] + 1)
            ]

        R = PolynomialRing(QQ, chernRoots)

        def generator(R, i, r):
            r"""Returns generator(R, i, r) = t{i+1}_{r+1}."""
            return R.gen(r + sum([d[j] for j in range(i)]))

        r"""Generators of the tautological ideal regarded upstairs, i.e. in A*([R/T]).
        For a forbidden subdimension vector e of d, the forbidden polynomial in Chern
        roots is given by :math:`\prod_{a: i \to j} \prod_{r=1}^{e_i}
        \prod_{s=e_j+1}^{d_j} (tj_s - ti_r) =
        \prod_{i,j} \prod_{r=1}^{e_i} \prod_{s=e_j+1}^{d_j} (tj_s - ti_r)^{a_{ij}}."""
        forbiddenPolynomials = [
            prod(
                [
                    prod(
                        [
                            (generator(R, j, s) - generator(R, i, r))
                            ** Q.adjacency_matrix()[i, j]
                            for r in range(e[i])
                            for s in range(e[j], d[j])
                        ]
                    )
                    for i in range(Q.number_of_vertices())
                    for j in range(Q.number_of_vertices())
                ]
            )
            for e in self.all_minimal_forbidden_subdimension_vectors()
        ]

        if inRoots:
            return {
                "ParentRing": R,
                "Generators": lambda i, r: generator(R, i, r),
                "Relations": forbiddenPolynomials,
            }
        else:
            """delta is the discriminant"""
            delta = prod(
                [
                    prod(
                        [
                            generator(R, i, l) - generator(R, i, k)
                            for k in range(d[i])
                            for l in range(k + 1, d[i])
                        ]
                    )
                    for i in range(Q.number_of_vertices())
                ]
            )

            """longest is the longest Weyl group element
            when regarding W as a subgroup of S_{sum d_i}"""
            longest = []
            r = 0
            for i in range(Q.number_of_vertices()):
                longest = longest + list(reversed(range(r + 1, r + d[i] + 1)))
                r += d[i]
            W = Permutations(bruhat_smaller=longest)

            def antisymmetrization(f):
                """The antisymmetrization of f is the symmetrization
                divided by the discriminant."""

                # I don't want to define W and delta here but globally because then
                # we need to compute it just once. That's probably a bit faster.
                def permute(f, w):
                    return f.subs({R.gen(i): R.gen(w[i] - 1) for i in range(R.ngens())})

                return sum(w.sign() * permute(f, w) for w in W) // delta

            """Schubert basis of A^*([R/T]) over A^*([R/G])"""
            X = SchubertPolynomialRing(ZZ)
            supp = list(filter(lambda i: d[i] > 0, range(Q.number_of_vertices())))

            def B(i):
                return [X(p).expand() for p in Permutations(d[i])]

            Bprime = [
                [
                    f.parent().hom(
                        [generator(R, i, r) for r in range(f.parent().ngens())], R
                    )(f)
                    for f in B(i)
                ]
                for i in supp
            ]

            # TODO is this not something already implemented?
            # if not, explain what it does!
            def product_lists(L):
                n = len(L)
                assert n > 0
                if n == 1:
                    return L[0]
                else:
                    P = product_lists([L[i] for i in range(n - 1)])
                    return [p * l for p in P for l in L[n - 1]]

            schubert = product_lists(Bprime)

            """Define A = A*([R/G])."""
            degrees = []
            for i in range(Q.number_of_vertices()):
                degrees = degrees + list(range(1, d[i] + 1))
            A = PolynomialRing(QQ, chernClasses, order=TermOrder("wdegrevlex", degrees))

            E = SymmetricFunctions(ZZ).e()
            """The Chern classes of U_i on [R/G] are the elementary symmetric functions
            in the Chern roots ti_1,...,ti_{d_i}."""
            elementarySymmetric = []
            for i in range(Q.number_of_vertices()):
                elementarySymmetric = elementarySymmetric + [
                    E([k]).expand(
                        d[i],
                        alphabet=[generator(R, i, r) for r in range(d[i])],
                    )
                    for k in range(1, d[i] + 1)
                ]
            """Map xi_r to the r-th elementary symmetric function
            in ti_1,...,ti_{d_i}."""
            inclusion = A.hom(elementarySymmetric, R)

            """Tautological relations in Chern classes."""
            tautological = [
                antisymmetrization(b * f)
                for b in schubert
                for f in forbiddenPolynomials
            ]
            tautological = [inclusion.inverse_image(g) for g in tautological]

            return {
                "ParentRing": A,
                "Generators": lambda i, r: generator(A, i, r),
                "Relations": tautological,
            }

    def tautological_relations(self, inRoots=False, chernClasses=None, chernRoots=None):
        r"""
        Returns the tautological relations in
        Chern classes (if inRoots == False) or in Chern roots.

        INPUT:

        - ``inRoots`` -- Bool
        - ``chernClasses`` -- list of Strings
        - ``chernRoots`` -- list of Strings

        OUTPUT: list
        """

        taut = self.__tautological_presentation(
            inRoots=inRoots, chernClasses=chernClasses, chernRoots=chernRoots
        )
        return taut["Relations"]

    def dimension(self) -> int:
        r"""
        Returns the dimension of the moduli space.

        Abstract method, see the concrete implementations for details.

        .. SEEALSO::

            - :meth:`QuiverModuliSpace.dimension`,
            - :meth:`QuiverModuliStack.dimension`.
        """
        raise NotImplementedError()

    def is_smooth(self) -> bool:
        r"""
        Checks if the moduli space is smooth.

        Abstract method, see the concrete implementations for details.

        .. SEEALSO::

            - :meth:`QuiverModuliSpace.is_smooth`
            - :meth:`QuiverModuliStack.is_smooth`
        """

        raise NotImplementedError()

    def chow_ring(self):
        r"""
        Returns the Chow ring of the moduli space.

        Abstract method, see the concrete implementations for details.

        .. SEEALSO:: :meth:`QuiverModuliSpace.chow_ring`
        """
        raise NotImplementedError()


class QuiverModuliSpace(QuiverModuli):
    def __init__(self, Q, d, theta=None, denom=sum, condition="semistable"):
        r"""Constructor for a quiver moduli space

        This is the quiver moduli space as a variety.

        INPUT:

        - ``Q`` -- quiver

        - ``d`` --- dimension vector

        - ``theta`` -- stability parameter (default: canonical stability parameter)

        - ``denom`` -- denominator for slope stability (default: ``sum``), needs to be
          effective on the simple roots

        - ``condition`` -- whether to include all semistables, or only stables
          (default: "semistable")

        EXAMPLES:

        An example::

            sage: from quiver import *
            sage: Q = KroneckerQuiver(3)
            sage: QuiverModuliSpace(Q, (2, 3))
            moduli space of semistable representations, with
            - Q = 3-Kronecker quiver
            - d = (2, 3)
            - θ = (9, -6)

        """
        QuiverModuli.__init__(
            self,
            Q,
            d,
            theta=theta,
            denom=denom,
            condition=condition,
        )

    def _repr_(self):
        r"""
        Give a shorthand string presentation for the quiver moduli space

        EXAMPLES:

        A Kronecker moduli space::

            sage: from quiver import *
            sage: Q = KroneckerQuiver(3)
            sage: QuiverModuliSpace(Q, (2, 3))
            moduli space of semistable representations, with
            - Q = 3-Kronecker quiver
            - d = (2, 3)
            - θ = (9, -6)

        """
        if self.get_custom_name():
            return self.get_custom_name()

        return super()._QuiverModuli__repr_helper("moduli space")

    def repr(self):
        r"""
        Give a shorthand string presentation for the quiver moduli space

        EXAMPLES:

        A Kronecker moduli space::

            sage: from quiver import *
            sage: Q = KroneckerQuiver(3)
            sage: QuiverModuliSpace(Q, (2, 3))
            moduli space of semistable representations, with
            - Q = 3-Kronecker quiver
            - d = (2, 3)
            - θ = (9, -6)

        """
        return self._repr_()

    def dimension(self):
        r"""
        Computes the dimension of the moduli space :math:`M^{\theta-(s)st}(Q,d)`.

        This involves several cases:

        - If there are :math:`\theta`-stable representations then
          :math:`\mathrm{dim} M^{\theta-sst}(Q,d) =
          M^{\theta-st}(Q,d) = 1 - \langle d,d\rangle`;
        - if there are no :math:`\theta`-stable representations then
          :math:`\mathrm{dim} M^{\theta-st}(Q,d) = -\infty` by convention,
          and we define :math:`\mathrm{dim} M^{\theta-sst} =
          \mathrm{max}_{\tau} \{\mathrm{dim} S_{\tau}\}`,
          the maximum of the dimension of all Luna strata.

        EXAMPLES

        The A2-quiver::

            sage: from quiver import *
            sage: Q = GeneralizedKroneckerQuiver(1)
            sage: X = QuiverModuliSpace(Q, [1, 1], condition="stable")
            sage: X.dimension()
            0
            sage: X = QuiverModuliSpace(Q, [1, 1], condition="semistable")
            sage: X.dimension()
            0
            sage: X = QuiverModuliSpace(Q, [2, 2], condition="stable")
            sage: X.dimension()
            -Infinity
            sage: X = QuiverModuliSpace(Q, [2, 2], condition="semistable")
            sage: X.dimension()
            0

        The Kronecker quiver::

            sage: from quiver import *
            sage: Q = GeneralizedKroneckerQuiver(2)
            sage: X = QuiverModuliSpace(Q, [1, 1], [1, -1], condition="stable")
            sage: X.dimension()
            1
            sage: X = QuiverModuliSpace(Q, [1, 1], [1, -1], condition="semistable")
            sage: X.dimension()
            1
            sage: X = QuiverModuliSpace(Q, [2, 2], [1, -1], condition="stable")
            sage: X.dimension()
            -Infinity
            sage: X = QuiverModuliSpace(Q, [2, 2], [1, -1], condition="semistable")
            sage: X.dimension()
            2

        The 3-Kronecker quiver::

            sage: from quiver import *
            sage: Q = GeneralizedKroneckerQuiver(3)
            sage: X = QuiverModuliSpace(Q, [2, 3], condition="semistable")
            sage: X.dimension()
            6
            sage: X = QuiverModuliSpace(Q, [3, 3],condition="semistable")
            sage: X.dimension()
            10
            sage: X = QuiverModuliSpace(Q, [1, 3],condition="stable")
            sage: X.dimension()
            0
            sage: X = QuiverModuliSpace(Q, [1, 4],condition="stable")
            sage: X.dimension()
            -Infinity
            sage: X = QuiverModuliSpace(Q, [1, 4],condition="semistable")
            sage: X.dimension()
            -Infinity

        """
        # setup shorthand
        Q, d, theta = (
            self._Q,
            self._d,
            self._theta,
        )

        # if there are stable representations then both the stable and
        # the semi-stable moduli space have dimension `1-<d,d>`
        if Q.has_stable_representation(d, theta):
            return 1 - Q.euler_form(d, d)

        # stable locus is empty
        if self._condition == "stable":
            return -Infinity

        # we care about the semistable locus
        if Q.has_semistable_representation(d, theta):
            # in this case the dimension is given by
            # the maximum of the dimensions of the Luna strata
            return max(
                self.dimension_of_luna_stratum(tau) for tau in self.all_luna_types()
            )

        # semistable locus is also empty
        return -Infinity

    def poincare_polynomial(self):
        r"""
        Returns the Poincare polynomial of the moduli space.

        OUTPUT: polynomial in one variable
        # TODO allow a user-supplied ring?

        The Poincare polynomial is defined as

        .. MATH::
            P_X(q) = \sum_{i \geq 0} (-1)^i \mathrm{dim} H^i(X;\mathbb{C}) q^{i/2}.

        For a quiver moduli space whose dimension vector is
        :math:`\theta`-coprime, the odd cohomology vanishes
        and this is a Polynomial in :math:`q`.
        We use Cor. 6.9 in Reineke's Harder--Narasimhan paper to compute it.

        EXAMPLES:

        Some Kronecker quivers::

            sage: from quiver import *
            sage: Q = KroneckerQuiver()
            sage: X = QuiverModuliSpace(Q, [1, 1])
            sage: X.poincare_polynomial()
            q + 1
            sage: Q = GeneralizedKroneckerQuiver(3)
            sage: X = QuiverModuliSpace(Q, [2, 3])
            sage: X.poincare_polynomial()
            q^6 + q^5 + 3*q^4 + 3*q^3 + 3*q^2 + q + 1
            sage: Q = SubspaceQuiver(5)
            sage: X = QuiverModuliSpace(Q, [1, 1, 1, 1, 1, 2])
            sage: X.poincare_polynomial()
            q^2 + 5*q + 1

        """
        # setup shorthand
        Q, d, theta = self._Q, self._d, self._theta

        assert Q.is_theta_coprime(d, theta)

        k = FunctionField(QQ, "L")
        K = FunctionField(QQ, "q")
        q = K.gen(0)
        f = k.hom(q, K)

        X = QuiverModuliStack(Q, d, theta, condition="semistable")

        return (1 - q) * f(X.motive())

    def betti_numbers(self):
        r"""
        Returns the Betti numbers of the moduli space.

        OUTPUT: List of Ints

        EXAMPLES:

        Some Kronecker quivers::

            sage: from quiver import *
            sage: Q, d, theta = KroneckerQuiver(), vector([1,1]), vector([1,-1])
            sage: X = QuiverModuliSpace(Q, d, theta, condition="semistable")
            sage: X.poincare_polynomial()
            q + 1
            sage: X.betti_numbers()
            [1, 0, 1]
            sage: Q, d = GeneralizedKroneckerQuiver(3), vector([2,3])
            sage: theta = vector([1,-1])
            sage: X = QuiverModuliSpace(Q, d, theta, condition="semistable")
            sage: X.betti_numbers()
            [1, 0, 1, 0, 3, 0, 3, 0, 3, 0, 1, 0, 1]

        """

        assert self._Q.is_theta_coprime(self._d, self._theta)
        N = self.dimension()

        K = FunctionField(QQ, "q")
        L = FunctionField(QQ, "v")
        v = L.gen(0)
        ext = K.hom(v**2, L)
        # p is the prime place of the DVR associated with v
        p = v.zeros()[0]

        f = ext(self.poincare_polynomial())
        betti = [f.evaluate(p)]
        for i in range(2 * N):
            f = (f - f.evaluate(p)) / v
            betti = betti + [f.evaluate(p)]

        return betti

    def is_smooth(self) -> bool:
        # if theta-coprime then you can shortcut everything
        # if theta != 0 reduce to theta = 0 using https://mathscinet.ams.org/mathscinet-getitem?mr=1972892 (Adriaenssens--Le Bruyn)
        # if theta = 0, then use https://mathscinet.ams.org/mathscinet-getitem?mr=1929191 (Bocklandt)
        if (self._condition == "stable") or (
            self._Q.is_theta_coprime(self._d, self._theta)
        ):
            return True
        else:
            raise NotImplementedError()

    def is_projective(self) -> bool:
        raise NotImplementedError()

    def picard_rank(self):
        """Computes the Picard rank of the moduli space for known cases."""
        # setup shorthand
        Q, d, theta = self._Q, self._d, self._theta
        # TODO requires smooth and projective?

        if Q.is_theta_coprime(d, theta) and Q.is_amply_stable(Q, d, theta):
            return Q.number_of_vertices() - 1
        else:
            # TODO if smooth: compute the Betti numbers and return b_2
            raise NotImplementedError()

    def index(self):
        """Computes the index of the moduli space for known cases,
        i.e., the largest integer dividing the canonical divisor in Pic."""
        # TODO this should really be a check for theta belonging to the canonical chamber, rather than being equal to the canonical stability.
        # setup shorthand
        Q, d, theta = self._Q, self._d, self._theta
        if (
            # TODO at the very least check for multiple of canonical
            theta == Q.canonical_stability_parameter(d)
            and Q.is_theta_coprime(d, theta)
            and Q.is_amply_stable(Q, d, theta)
        ):
            # TODO what if theta is rescaled?
            return gcd(Q._to_vector(theta))
        else:
            raise NotImplementedError()

        # TODO ample stability for the canonical stability parameter should be an attribute of the object, so that it is only computed once. Verbatim for many other attributes.

    def mukai_inequality_holds(self):
        # setup shorthand
        Q, d = self._Q, self._d

        return 1 - Q.tits_form(d) >= self.picard_rank() * (self.index() - 1)

    def chow_ring(self, chi=None, chernClasses=None):
        r"""
        Returns the Chow ring of the moduli space.

        INPUT:

        - ``chi`` -- vector of Ints
        - ``chernClasses`` -- list of Strings

        OUTPUT: ring

        EXAMPLES:

        The Kronecker quiver::

            sage: from quiver import *
            sage: Q, d, theta = KroneckerQuiver(), vector([1,1]), vector([1,-1])
            sage: X = QuiverModuliSpace(Q, d, theta, condition="semistable")
            sage: chi = vector([1,0])
            sage: A = X.chow_ring(chi=chi)
            sage: I = A.defining_ideal()
            sage: [I.normal_basis(i) for i in range(X.dimension()+1)]
            [[1], [x1_1]]


        The 3-Kronecker quiver::

            sage: from quiver import *
            sage: Q, d = GeneralizedKroneckerQuiver(3), vector([2,3])
            sage: theta = vector([3,-2])
            sage: X = QuiverModuliSpace(Q, d, theta, condition="semistable")
            sage: chi = vector([-1,1])
            sage: A = X.chow_ring(chi=chi)
            sage: I = A.defining_ideal()
            sage: [I.normal_basis(i) for i in range(X.dimension()+1)]
            [[1],
            [x1_1],
            [x0_2, x1_1^2, x1_2],
            [x1_1^3, x1_1*x1_2, x1_3],
            [x1_1^2*x1_2, x1_2^2, x1_1*x1_3],
            [x1_2*x1_3],
            [x1_3^2]]

        The 5-subspaces quiver::

            sage: from quiver import *
            sage: Q, d = SubspaceQuiver(5), vector([1,1,1,1,1,2])
            sage: theta = vector([2,2,2,2,2,-5])
            sage: X = QuiverModuliSpace(Q, d, theta, condition="semistable")
            sage: chi = vector([-1,-1,-1,-1,-1,3])
            sage: A = X.chow_ring(chi=chi)
            sage: I = A.defining_ideal()
            sage: [I.normal_basis(i) for i in range(X.dimension()+1)]
            [[1], [x1_1, x2_1, x3_1, x4_1, x5_1], [x5_2]]

        """
        Q, d, theta = self._Q, self._d, self._theta
        n = Q.number_of_vertices()

        # This implementation only works if d is theta-coprime
        # which implies that d is indivisible.
        assert Q.is_theta_coprime(d, theta)

        if chernClasses is None:
            chernClasses = [
                "x%s_%s" % (i, r) for i in range(n) for r in range(1, d[i] + 1)
            ]

        taut = self._QuiverModuli__tautological_presentation(
            inRoots=False, chernClasses=chernClasses
        )
        A, generator, rels = taut["ParentRing"], taut["Generators"], taut["Relations"]

        if chi is None:
            [g, m] = extended_gcd(d.list())
            chi = vector(m)

        # TODO assert that chi has integer entries.
        """Make sure that chi has weight one, i.e.,
        provides a retraction for X*(PG) --> X*(G)."""
        assert chi * d == 1

        I = A.ideal(rels) + A.ideal(sum([chi[i] * generator(i, 0) for i in range(n)]))

        return QuotientRing(A, I, names=chernClasses)

    def chern_class_line_bundle(self, eta, chernClasses=None):
        r"""
        Returns the first Chern class of the line bundle
        :math:`L(\eta) = \bigotimes_{i \in Q_0} \det(U_i)^{-\eta_i}`,
        where :math:`\eta` is a character of :math:`PG_d`."""

        A = self.chow_ring(chi=None, chernClasses=chernClasses)
        n = self._Q.number_of_vertices()
        d = self._d

        return -sum([eta[i] * A.gen(sum([d[j] for j in range(i)])) for i in range(n)])

    def chern_character_line_bundle(self, eta, chernClasses=None):
        r"""
        Computes the Chern character of L(eta).

        The Chern character of a line bundle `L` with first Chern class `x`
        is given by :math:`e^x = 1 + x + \frac{x^2}{2} + \frac{x^3}{6} + \dots`
        """

        N = self.dimension()
        x = self.chern_class_line_bundle(eta, chernClasses=chernClasses)
        return sum([x**i / factorial(i) for i in range(N + 1)])

    def total_chern_class_universal(self, i, chi, chernClasses=None):
        """Gives the total Chern class of the universal bundle U_i(chi)."""

        A = self.chow_ring(chi, chernClasses=chernClasses)
        d = self._d

        return 1 + sum(
            [A.gen(r + sum([d[j] for j in range(i - 1)])) for r in range(d[i - 1])]
        )

    def point_class(self, chi=None, chernClasses=None):
        r"""
        Returns the point class as an expression in Chern classes of the
        :math:`U_i` (``chi``).

        The point class is given as the homogeneous component of degree
        :math:`\mathrm{dim} X` of the expression

        .. MATH::

            \prod_{a \in Q_1} c(U_{t(a)})^{d_{s(a)}} / (\prod_{i \in Q_0} c(U_i)^{d_i})

        EXAMPLES

        :math:`\mathbb{P}^7` as a quiver moduli space
        of a generalized Kronecker quiver::

            sage: from quiver import *
            sage: Q = GeneralizedKroneckerQuiver(8)
            sage: d = vector([1,1])
            sage: theta = vector([1,-1])
            sage: X = QuiverModuliSpace(Q,d,theta,condition="semistable")
            sage: chi = vector([1,0])
            sage: X.point_class(chi,chernClasses=['o','h'])
            h^7

        Our favorite 6-fold::

            sage: from quiver import *
            sage: Q = GeneralizedKroneckerQuiver(3)
            sage: d = vector([2,3])
            sage: theta = vector([3,-2])
            sage: X = QuiverModuliSpace(Q,d,theta,condition="semistable")
            sage: chi = vector([-1,1])
            sage: X.point_class(chi,chernClasses=['x1','x2','y1','y2','y3'])
            y3^2

        A moduli space of the 5-subspaces quiver;
        it agrees with the blow-up of :math:`\mathbb{P}^2` in 4 points
        in general position::

            sage: from quiver import *
            sage: Q = SubspaceQuiver(5)
            sage: d = vector([1,1,1,1,1,2])
            sage: theta = vector([2,2,2,2,2,-5])
            sage: X = QuiverModuliSpace(Q,d,theta,condition="semistable")
            sage: chi = vector([-1,-1,-1,-1,-1,3])
            sage: X.point_class(chi,chernClasses=['x1','x2','x3','x4','x5','y','z'])
            1/2*z

        """

        Q, d = self._Q, self._d
        n = Q.number_of_vertices()
        a = Q.adjacency_matrix()
        N = self.dimension()

        A = self.chow_ring(chi=chi, chernClasses=chernClasses)
        pi = A.cover()  # The quotient map
        sect = A.lifting_map()  # A choice of a section of pi

        if chi is None:
            [g, m] = extended_gcd(d.list())
            chi = vector(m)

        my_numerator = prod(
            [
                self.total_chern_class_universal(j + 1, chi, chernClasses=chernClasses)
                ** (d * a.column(j))
                for j in range(n)
            ]
        )
        my_denom = prod(
            [
                self.total_chern_class_universal(i + 1, chi, chernClasses=chernClasses)
                ** d[i]
                for i in range(n)
            ]
        )

        quotient = my_numerator / my_denom

        return pi(sect(quotient).homogeneous_components()[N])

    def degree(self, eta=None, chernClasses=None):
        r"""Computes the degree of the ample line bundle given by eta."""
        # TODO: Need check for ampleness first

        if eta is None:
            eta = self._Q.canonical_stability_parameter(self._d)

        N = self.dimension()
        c = self.chern_class_line_bundle(eta, chernClasses=chernClasses)
        p = self.point_class(chernClasses=chernClasses)

        return c**N / p

    def todd_class(self):
        r"""
        The Todd class of `X` is the Todd class of the tangent bundle.

        For quiver moduli it computes as

        .. MATH::

            td(X) =
            (\prod_{a:i \to j \in Q_1} \prod_{p=1}^{d_j} \prod_{q=1}^{d_i} Q(t_{j,q} -
            t_{i,p}))/(prod_{i \in Q_0} \prod_{p,q=1}^{d_i} Q(t_{i,q} - t_{i,p}))
        """

        def todd_generating_series(t, n):
            r"""
            We call the series :math:`Q(t) = t/(1-e^{-t})` the Todd generating series.

            The function computes the terms of this series up to degree n."""
            B = [bernoulli(i) for i in range(n + 1)]
            return sum([(-1) ^ i * B[i] / factorial(i) * t ^ i for i in range(n + 1)])

        def truncate(f, n):
            r"""
            Takes an element in a graded ring and discards
            all homogeneous components of degree > n"""
            hom = f.homogeneous_components()
            keyList = [i for i in hom]
            return sum([hom[i] for i in filter(lambda i: i <= n, keyList)])

        raise NotImplementedError()

    # TODO: This is maybe too specific.
    # def diagonal(self, chi=None):
    #     """Computes the class of the diagonal in the Chow ring of X x X where X is the quiver moduli space."""
    #     """It is given by the homogeneous component of degree dim X = 1 - <d,d> of the expression c(F)/C(E), where E = bigoplus_{i in Q_0} U_i^vee boxtimes U_i and F = bigoplus_{a in Q_1} U_{s(a)}^vee boxtimes U_{t(a)} = bigoplus_{i,j in Q_0} (U_i^vee boxtimes U_j)^{a_ij}."""

    #     """
    #     EXAMPLES

    #     P^2 as a quiver moduli space:
    #     sage: from quiver import *
    #     sage: Q = GeneralizedKroneckerQuiver(3)
    #     sage: d = vector([1,1])
    #     sage: theta = vector([1,-1])
    #     sage: X = QuiverModuliSpace(Q,d,theta,condition="semistable")
    #     sage: X.diagonal()
    #     x1_1^2 + x1_1*y1_1 + y1_1^2

    #     """

    #     Q, d, theta = self._Q, self._d, self._theta
    #     n = Q.number_of_vertices()
    #     N = self.dimension()
    #     a = Q.adjacency_matrix()

    #     di = self._QuiverModuli__tautological_presentation()
    #     A = di["Generators"]
    #     I = di["Relations"] + A.ideal(chi)

    #     chernClasses1 = ['x%s_%s'%(i,r) for i in range(1,n+1) for r in range(1,d[i-1]+1)]
    #     chernClasses2 = ['y%s_%s'%(i,r) for i in range(1,n+1) for r in range(1,d[i-1]+1)]
    #     chernClasses = chernClasses1+chernClasses2

    #     AxA = PolynomialRing(QQ,chernClasses)
    #     inclusion1 = A.hom(chernClasses1,AxA)
    #     inclusion2 = A.hom(chernClasses2,AxA)
    #     B = QuotientRing(AxA,inclusion1(I) + inclusion2(I),names=chernClasses)

    #     pi = B.cover() # The quotient map AxA --> B
    #     sect = B.lifting_map() # A choice of a section of pi

    #     chernRoots1 = ['t%s_%s'%(i,r) for i in range(1,n+1) for r in range(1,d[i-1]+1)]
    #     chernRoots2 = ['u%s_%s'%(i,r) for i in range(1,n+1) for r in range(1,d[i-1]+1)]
    #     chernRoots = chernRoots1+chernRoots2
    #     RxR = PolynomialRing(QQ,chernRoots)

    #     def generatorRxR1(i,r):
    #         """Returns generatorRxR1(i,r) = t{i+1}_{r+1}."""
    #         return RxR.gen(r + sum([d[j] for j in range(i)]))

    #     def generatorRxR2(i,r):
    #         """Returns generatorRxR2(i,r) = u{i+1}_{r+1}."""
    #         return RxR.gen(sum([d[j] for j in range(n)]) + r + sum([d[j] for j in range(i)]))

    #     E = SymmetricFunctions(ZZ).e()
    #     elementarySymmetric1 = []
    #     elementarySymmetric2 = []
    #     for i in range(n):
    #         elementarySymmetric1 = elementarySymmetric1 + [E([k]).expand(d[i], alphabet=[generatorRxR1(i,r) for r in range(d[i])]) for k in range(1,d[i]+1)]
    #         elementarySymmetric2 = elementarySymmetric2 + [E([k]).expand(d[i], alphabet=[generatorRxR2(i,r) for r in range(d[i])]) for k in range(1,d[i]+1)]
    #     elementarySymmetric = elementarySymmetric1 + elementarySymmetric2
    #     """Map xi_r to the r-th elementary symmetric function in ti_1,...,ti_{d_i} and yi_r to the same in ui_1,...,ui_{d_i}."""
    #     inclusion = AxA.hom(elementarySymmetric, RxR)

    #     def total_chern_class_boxproduct(i,j):
    #         """Computes the total Chern class of U_i^vee boxtimes U_j"""
    #         c = prod([(1-generatorRxR1(i,r)+generatorRxR2(j,s)) for r in range(d[i]) for s in range(d[j])])
    #         return pi(inclusion.inverse_image(c))

    #     numerator = prod([total_chern_class_boxproduct(i,j)**a[i,j] for i in range(n) for j in range(n)])
    #     denominator = prod([total_chern_class_boxproduct(i,i) for i in range(n)])
    #     quotient = numerator/denominator

    #     return pi(sect(quotient).homogeneous_components()[N])


class QuiverModuliStack(QuiverModuli):
    def __init__(self, Q, d, theta=None, denom=sum, condition="semistable"):
        r"""
        Constructor for a quiver moduli stack.

        This is the quiver moduli space as a stack.

        INPUT:

        - ``Q`` -- quiver

        - ``d`` --- dimension vector

        - ``theta`` -- stability parameter (default: canonical stability parameter)

        - ``denom`` -- denominator for slope stability (default: ``sum``), needs to be
          effective on the simple roots

        - ``condition`` -- whether to include all semistables, or only stables
          (default: "semistable")

        EXAMPLES:

        An example::

            sage: from quiver import *
            sage: Q = KroneckerQuiver(3)
            sage: X = QuiverModuliStack(Q, [2, 3])

        """
        QuiverModuli.__init__(self, Q, d, theta=theta, denom=denom, condition=condition)

    def _repr_(self):
        r""".
        Give a shorthand string presentation for the quiver moduli stack

        EXAMPLES:

        A Kronecker moduli stack::

            sage: from quiver import *
            sage: Q = KroneckerQuiver(3)
            sage: QuiverModuliStack(Q, (2, 3))
            moduli stack of semistable representations, with
            - Q = 3-Kronecker quiver
            - d = (2, 3)
            - θ = (9, -6)

        """
        if self.get_custom_name():
            return self.get_custom_name()

        return super()._QuiverModuli__repr_helper("moduli stack")

    def repr(self):
        r"""
        Give a shorthand string presentation for a quiver moduli stack.

        EXAMPLES:

        A Kronecker moduli spac::

            sage: from quiver import *
            sage: Q = KroneckerQuiver(3)
            sage: QuiverModuliStack(Q, (2, 3))
            moduli stack of semistable representations, with
            - Q = 3-Kronecker quiver
            - d = (2, 3)
            - θ = (9, -6)

        """
        return self._repr_()

    def dimension(self):
        r"""
        Computes the dimension of the moduli stack :math:`[R^{(s)st}/G]`.

        .. MATH::

            dim [R^{(s)st}/G] = dim R^{(s)st} - dim G

        The dimension turns out to be :math:`-\langle d,d\rangle`
        if the (semi-)stable locus is non-empty"""
        # setup shorthand
        Q, d, theta = self._Q, self._d, self._theta

        if self._condition == "stable" and Q.has_stable_representation(d, theta):
            return -Q.euler_form(d, d)
        # TODO is this one correct? we need to check for existence of a stable I think?
        if self._condition == "semistable" and Q.has_semistable_representation(
            d, theta
        ):
            return -Q.euler_form(d, d)
        else:
            return -Infinity

    def is_smooth(self) -> bool:
        # TODO think about the empty case, should it be smooth?
        return True

    def motive(self):
        r"""Gives an expression for the motive of the semistable moduli stack
        in an appropriate localization of K_0(Var)

        # TODO more explanation

        EXAMPLES:

        Loop quivers::

            sage: from quiver import *
            sage: Q, d, theta = LoopQuiver(0), vector([2]), vector([0])
            sage: X = QuiverModuliStack(Q, d, theta, condition="semistable")
            sage: X.motive()
            1/(L^4 - L^3 - L^2 + L)
            sage: Q, d, theta = LoopQuiver(1), vector([2]), vector([0])
            sage: X = QuiverModuliStack(Q, d, theta, condition="semistable")
            sage: X.motive()
            L^3/(L^3 - L^2 - L + 1)

        The 3-Kronecker quiver::

            sage: Q, d = GeneralizedKroneckerQuiver(3), vector([2,3])
            sage: theta = vector([3,-2])
            sage: X = QuiverModuliStack(Q, d, theta, condition="semistable")
            sage: X.motive()
            (-L^6 - L^5 - 3*L^4 - 3*L^3 - 3*L^2 - L - 1)/(L - 1)

        """

        # Only for semistable.
        # For stable, we don't know what the motive is. It's not pure in general.
        assert self._condition == "semistable"
        # TODO well: if we have stable == semistable then we can also compute it!

        # setup shorthand
        Q, d, theta = self._Q, self._d, self._theta

        # TODO allow some other ring?
        K = FunctionField(QQ, "L")
        L = K.gen(0)

        # TODO coercion needs to be checked here
        if theta == Q.zero_vector():
            num = L ** (-Q.tits_form(d))
            den = prod(
                [
                    prod([(1 - L ** (-nu)) for nu in range(1, d[i] + 1)])
                    for i in range(Q.number_of_vertices())
                ]
            )
            return num / den
        else:
            # TODO use proper=True, nonzero=True, or maybe not?
            # in any case, the next 6 lines are an atrocity
            I = Q.all_subdimension_vectors(d)
            I = list(filter(lambda e: e != Q.zero_vector() and e != d, I))
            I = list(filter(lambda e: Q.slope(e, theta) > Q.slope(d, theta), I))
            I = I + [Q.zero_vector(), d]
            I = [Q._coerce_dimension_vector(e) for e in I]
            # TODO I believe max(d) on a dict should give the wrong result
            I.sort(key=(lambda e: Q._deglex_key(e, b=max(d) + 1)))

            # Now define a matrix T of size NxN whose entry at position (i,j) is
            # L^<e-f,e>*mot(f-e) if e = I[i] is a subdimension vector of f = I[j]
            # and 0 otherwise
            # TODO it's bad to have a function motive inside a motive method
            def motive(e):
                return QuiverModuliStack(
                    Q, e, Q.zero_vector(), condition="semistable"
                ).motive()

            N = len(I)
            T = matrix(K, N)
            for i in range(N):
                for j in range(i, N):
                    e, f = I[i], I[j]
                    if Q.is_subdimension_vector(e, f):
                        T[i, j] = L ** (Q.euler_form(e - f, e)) * motive(f - e)

            # Solve system of linear equations T*x = e_N
            # and extract entry 0 of the solution x.
            y = vector([0 for i in range(N)])
            y[N - 1] = 1
            x = T.solve_right(y)

            return x[0]

    def chow_ring(self, chernClasses=None):
        r"""Returns the Chow ring of the quotient stack.

        INPUT:

        - ``chernClasses``: list of Strings

        OUTPUT: ring
        """
        # setup shorthand
        Q, d = self._Q, self._d

        # TODO there is very similar code earlier
        if chernClasses is None:
            chernClasses = [
                "x%s_%s" % (i, r)
                for i in range(Q.number_of_vertices())
                for r in range(1, d[i] + 1)
            ]

        taut = self._QuiverModuli__tautological_presentation(
            inRoots=False, chernClasses=chernClasses
        )
        A, _, rels = taut["ParentRing"], taut["Generators"], taut["Relations"]

        return QuotientRing(A, A.ideal(rels), names=chernClasses)


class SmoothModel:
    """How about this: instead of a separate class SmoothModel,
    we could define a method framed_moduli_space(self,n)
    inside the class QuiverModuliSpace which returns another quiver moduli space.
    After all, it is itself a quiver moduli space.

    #TODO (Pieter) yes, I agree with this
    """

    def __init__(self):
        pass

    def betti_numbers(self):
        raise NotImplementedError()


"""Auxiliary methods:"""


def extended_gcd(x):
    """Computes the gcd and the Bezout coefficients of a list of integers."""
    # This exists for two integers but there seems to be
    # no implementation for more than one.
    # That's astonishing.

    n = len(x)
    if n == 1:
        return [x, [1]]
    if n == 2:
        (g, a, b) = xgcd(x[0], x[1])
        return [g, [a, b]]
    if n > 2:
        (g, a, b) = xgcd(x[0], x[1])
        y = [g] + [x[i] for i in range(2, n)]
        [d, c] = extended_gcd(y)
        m = [c[0] * a, c[0] * b] + [c[i] for i in range(1, n - 1)]
        return [d, m]<|MERGE_RESOLUTION|>--- conflicted
+++ resolved
@@ -509,11 +509,7 @@
 
         - ``dstar`` -- list of dimension vectors
 
-<<<<<<< HEAD
         OUTPUT: whether ``dstar`` is a valid HN type for the moduli space
-=======
-        OUTPUT: whether ``dstar`` is a Harder--Narasimhan type
->>>>>>> c967679f
 
         EXAMPLES:
 
@@ -565,18 +561,11 @@
 
     def codimension_of_harder_narasimhan_stratum(self, dstar, secure=False):
         r"""
-<<<<<<< HEAD
         Computes the codimension of the HN stratum of ``dstar``
         inside the representation variety :math:`R(Q,d)`.
-=======
-        Computes codimension of the Harder--Narasimhan stratum of ``dstar``.
->>>>>>> c967679f
-
-        The codimension of the Harder--Narasimhan stratum inside the representation
-        variety for the HN-type given by :math:`{\bf d}^* = ({\bf d}^1,...,{\bf d}^s)`
-        is given by
-
-<<<<<<< HEAD
+
+        INPUT:
+
         - ``dstar`` -- the HN type as a list of dimension vectors
         - ``secure`` -- (default: False): Bool
 
@@ -584,21 +573,18 @@
 
         By default, the method does not check if ``dstar`` is a valid HN type.
         This can be enabled by passing ``secure=True``.
-=======
+
+        The codimension of the HN stratum of :math:`d^* = (d^1,...,d^s)` is given by
+
         .. MATH::
 
-            - sum_{k < l} \langle{\bf d}^k,{\bf d}^l\rangle
->>>>>>> c967679f
+            - \sum_{k < l} \langle {\bf d}^k,{\bf d}^l\rangle
 
         INPUT:
 
         - ``dstar`` -- list of dimension vectors
 
-<<<<<<< HEAD
-            - \sum_{k < l} \langle d^k,d^l\rangle
-=======
         - ``secure`` -- whether to check ``dstar`` is an HN-type (default: False)
->>>>>>> c967679f
 
         OUTPUT: codimension of the HN-stratum
 
@@ -632,14 +618,10 @@
         r"""
         Computes codimension of the unstable locus inside the representation variety.
 
-<<<<<<< HEAD
-        OUTPUT: codimension as an integer
-=======
         This is the minimum of the codimensions of the proper Harder--Narasimhan strata
         of the representation variety.
 
         OUTPUT: codimension of the unstable locus
->>>>>>> c967679f
 
         EXAMPLES:
 
