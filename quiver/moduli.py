--- conflicted
+++ resolved
@@ -19,12 +19,6 @@
 from sage.rings.quotient_ring import QuotientRing
 from sage.rings.rational_field import QQ
 from sage.structure.element import Element
-<<<<<<< HEAD
-from sage.misc.functional import (
-    denominator as sage_denominator,
-)  # TODO not the best name
-=======
->>>>>>> 1837d8c8
 
 from quiver import Quiver
 
@@ -1427,24 +1421,6 @@
 
         OUTPUT: dict
 
-<<<<<<< HEAD
-=======
-        The Chow ring of a quiver moduli space
-
-        Notation for explanations:
-        G = G_d = prod_{i in Q_0} GL_{d_i}
-        T = maximal torus of diagonal matrices
-        PG = G/G_m
-        PT = T/G_m maximal torus of PT
-        W = Weyl group of T in G = Weyl group of PT in PG
-          = prod_{i in Q_0} S_{d_i}
-        R = bigoplus_{a in Q_1} Hom(k^{d_{s(a)}},k^{d_{t(a)}})
-        R^{sst}, R^{st} semi-stable/stable locus
-
-        EXAMPLES:
-
-        # TODO
->>>>>>> 1837d8c8
         """
         # setup shorthand
         Q, d = (
@@ -2116,10 +2092,7 @@
             chi = vector(m)
 
         # chi must have integer entries
-        # TODO why do we need this? nowhere have we put our own function called
-        # `denominator` in scope?
-        # alternative: do QQ(c).denominator()?
-        assert all(sage_denominator(c) == 1 for c in chi)
+        assert all(QQ(c).denominator() == 1 for c in chi)
         """Make sure that chi has weight one, i.e.,
         provides a retraction for X*(PG) --> X*(G)."""
         assert chi * d == 1
