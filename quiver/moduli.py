from itertools import combinations_with_replacement, product

from sage.arith.misc import bernoulli, factorial, gcd, xgcd
from sage.combinat.partition import Partitions
from sage.combinat.permutation import Permutations
from sage.combinat.schubert_polynomial import SchubertPolynomialRing
from sage.combinat.sf.sf import SymmetricFunctions
from sage.matrix.constructor import matrix
from sage.misc.misc_c import prod
from sage.modules.free_module_element import vector
from sage.rings.function_field.constructor import FunctionField
from sage.rings.infinity import Infinity
from sage.rings.integer_ring import ZZ
from sage.rings.polynomial.polynomial_ring_constructor import PolynomialRing
from sage.rings.polynomial.term_order import TermOrder
from sage.rings.quotient_ring import QuotientRing
from sage.rings.rational_field import QQ
from sage.structure.element import Element

from quiver import Quiver

"""Defines how permutations are multiplied."""
Permutations.options(mult="r2l")


"""
a brainstorm

What about an abstract base class QuiverModuli which deals with all the things common to moduli spaces and moduli stacks?
There'd be abstract methods for things like dimension.

Then we'd have implementations in
- QuiverModuliSpace
- QuiverModuliStack

This avoids the ugly distinction between the two.
The stack would also allow _not_ specifying stable or semistable,
whereas for the quiver moduli space this is a necessity.


Something like enumerating Harder-Narasimhan strata is then a method of QuiverModuliStack?

Something like computing Betti numbers is then only implemented for QuiverModuliSpace.

"""


class QuiverModuli(Element):
    def __init__(self, Q, d, theta=None, denom=sum, condition="semistable"):
        r"""Constructor for an abstract quiver moduli space

        This base class contains everything that is common between
        - quiver moduli spaces, i.e., varieties
        - quiver moduli stacks

        INPUT:

        - ``Q`` -- quiver

        - ``d`` --- dimension vector

        - ``theta`` -- stability parameter (default: canonical stability parameter)

        - ``denom`` -- denominator for slope stability (default: ``sum``), needs to be
          effective on the simple roots

        - ``condition`` -- whether to include all semistables, or only stables
          (default: "semistable")

        See :class:`QuiverModuliSpace` and :class:`QuiverModuliStack` for more details.

        EXAMPLES:

        We can instantiate an abstract quiver moduli space::

            sage: from quiver import *
            sage: Q = KroneckerQuiver(3)
            sage: X = QuiverModuli(Q, [2, 3])
            sage: X
            abstract moduli of semistable representations, with
            Q = 3-Kronecker quiver
            d = [2, 3]
            theta = (9, -6)

        It has functionality common to both varieties and stacks, i.e., when it really
        concerns something involving the representation variety::

            sage: X.all_harder_narasimhan_types()
            [((1, 0), (1, 1), (0, 2)),
             ((1, 0), (1, 2), (0, 1)),
             ((1, 0), (1, 3)),
             ((1, 1), (1, 2)),
             ((2, 0), (0, 3)),
             ((2, 1), (0, 2)),
             ((2, 2), (0, 1)),
             ((2, 3),)]

        But things like dimension depend on whether we consider it as a variety or as
        a stack, and thus these are not implemented::

            sage: X.dimension()
            Traceback (most recent call last):
            ...
            NotImplementedError

        """
        if theta is None:
            theta = Q.canonical_stability_parameter(d)

        assert Q._is_dimension_vector(d), "`d` is not a dimension vector of `Q`"
        assert Q._is_vector(theta), "`theta` is not a stability parameter for `Q`"
        assert condition in ["semistable", "stable"]
        # TODO this effectivity condition needs to be documented, and maybe be part of Quiver?
        assert all(
            denom(Q._coerce_dimension_vector(Q.simple_root(i))) > 0
            for i in Q.vertices()
        ), "denominator needs to be effective"

        self._Q = Q
        self._d = d
        self._theta = theta
        self._denominator = denom
        self._condition = condition

    def _repr_(self):
        r"""
        Give a shorthand string presentation for an abstract quiver moduli space
        """
        if self.get_custom_name():
            return self.get_custom_name()

        output = "abstract moduli of {} representations, with".format(self._condition)
        output += "\nQ = {}\nd = {}\ntheta = {}".format(
            self._Q.repr(), self._d, self._theta
        )

        return output

    def repr(self):
        return self._repr_()

    def quiver(self):
        r""" "
        Returns the quiver of the moduli space.

        OUTPUT: Quiver object

        EXAMPLES:

        The 3-Kronecker quiver::

            sage: from quiver import *
            sage: Q = GeneralizedKroneckerQuiver(3)
            sage: X = QuiverModuliSpace(Q, [2, 3]); X.quiver()
            3-Kronecker quiver
        """
        return self._Q

    def dimension_vector(self):
        r"""
        Returns the dimension vector of the moduli space.

        OUTPUT: the dimension vector, either as vector of ints or as a dict

        EXAMPLES:

        The 3-Kronecker quiver::

            sage: from quiver import *
            sage: Q1 = GeneralizedKroneckerQuiver(3)
            sage: X1 = QuiverModuliSpace(Q1, [2, 3]); X1.dimension_vector()
            [2, 3]

        The dimension vector is stored in the same format as given::

            sage: Q2 = Quiver.from_string("foo---bar", forget_labels=False)
            sage: X2 = QuiverModuliSpace(Q2, {"foo": 2, "bar": 3});
            sage: X2.dimension_vector()
            {'bar': 3, 'foo': 2}
            sage: X3 = QuiverModuliSpace(Q2, vector([2, 3])); X3.dimension_vector()
            (2, 3)

        """

        return self._d

    def stability_parameter(self):
        r"""
        Returns the stability parameter of the moduli space.

        OUTPUT: the stability parameter, either as vector of ints or as a dict

        EXAMPLES:

        The 3-Kronecker quiver::

            sage: from quiver import *
            sage: Q1 = GeneralizedKroneckerQuiver(3)
            sage: X1 = QuiverModuliSpace(Q1, [2, 3], [3, -2]); X1.stability_parameter()
            [3, -2]

            sage: Q2 = Quiver.from_string("foo---bar", forget_labels=False)
            sage: d, theta = {"foo": 2, "bar": 3}, {"foo": 3, "bar": -2}
            sage: X2 = QuiverModuliSpace(Q2, d, theta);
            sage: X2.stability_parameter()
            {'bar': -2, 'foo': 3}
        """

        return self._theta

    def denominator(self):
        r"""
        Returns the denominator of the slope function used to define the moduli space.

        OUTPUT: the denominator as a function

        If the denominator is not specified, it will be the sum function, i.e.,
        the function sending ``d`` to ``sum(d)``.

        EXAMPLES:

        The 3-Kronecker quiver::

            sage: from quiver import *
            sage: Q = GeneralizedKroneckerQuiver(3)
            sage: X = QuiverModuliSpace(Q, [2, 3]); X.denominator()
            <built-in function sum>
        """
        return self._denominator

    def is_nonempty(self) -> bool:
        r"""
        Checks if the moduli space is nonempty.

        OUTPUT: whether there exist stable/semistable representations

        EXAMPLES:

        The 3-Kronecker quiver for `d = (2, 3)` has stable representations::

            sage: from quiver import *
            sage: Q, d = GeneralizedKroneckerQuiver(3), [2, 3]
            sage: X = QuiverModuliSpace(Q, d, condition="stable"); X.is_nonempty()
            True

        The Jordan quiver does not have stable representations, but it has semistable
        ones::

            sage: Q = JordanQuiver()
            sage: X = QuiverModuliSpace(Q, [3], condition="stable"); X.is_nonempty()
            False
            sage: X = QuiverModuliSpace(Q, [3], condition="semistable")
            sage: X.is_nonempty()
            True
        """

        if self._condition == "stable":
            return self._Q.has_stable_representation(self._d, self._theta)
        if self._condition == "semistable":
            return self._Q.has_semistable_representation(self._d, self._theta)

    """
    HN business
    """

    def all_harder_narasimhan_types(self, proper=False, sorted=False):
        r"""
        Returns the list of all HN types.

        A Harder--Narasimhan (HN) type of :math:`d` with respect to :math:`\theta`
        is a sequence :math:`d^* = (d^1,...,d^s)` of dimension vectors such that

        - :math:`d^1 + ... + d^s = d`
        - :math:`\mu_{\theta}(d^1) > ... > \mu_{\theta}(d^s)`
        - Every :math:`d^k` is :math:`\theta`-semi-stable.

        INPUT:

        - ``proper`` -- (default: False) whether to exclude the HN type corresponding to the stable locus

        - ``sorted`` -- (default: False) whether to sort the HN-types according to the given slope

        OUTPUT: list of tuples of dimension vectors encoding HN-types

        EXAMPLES:

        The 3-Kronecker quiver::

            sage: from quiver import *
            sage: Q = GeneralizedKroneckerQuiver(3)
            sage: X = QuiverModuliSpace(Q, [2, 3])
            sage: X.all_harder_narasimhan_types()
            [((1, 0), (1, 1), (0, 2)),
             ((1, 0), (1, 2), (0, 1)),
             ((1, 0), (1, 3)),
             ((1, 1), (1, 2)),
             ((2, 0), (0, 3)),
             ((2, 1), (0, 2)),
             ((2, 2), (0, 1)),
             ((2, 3),)]
            sage: X.all_harder_narasimhan_types(proper=True)
            [((1, 0), (1, 1), (0, 2)),
             ((1, 0), (1, 2), (0, 1)),
             ((1, 0), (1, 3)),
             ((1, 1), (1, 2)),
             ((2, 0), (0, 3)),
             ((2, 1), (0, 2)),
             ((2, 2), (0, 1))]
            sage: d = [2, 3]
            sage: theta = -Q.canonical_stability_parameter(d)
            sage: Y = QuiverModuliSpace(Q, d, theta)
            sage: Y.all_harder_narasimhan_types()
            [((0, 3), (2, 0))]

        A 3-vertex quiver::

            sage: from quiver import *
            sage: Q = ThreeVertexQuiver(2, 3, 4)
            sage: d = [2, 3, 2]
            sage: Z = QuiverModuliSpace(Q, [2, 3, 2])
            sage: Z.all_harder_narasimhan_types()
            [((0, 1, 0), (1, 2, 1), (1, 0, 1)),
             ((0, 1, 0), (2, 0, 1), (0, 2, 1)),
             ((0, 1, 0), (2, 1, 1), (0, 1, 1)),
             ((0, 1, 0), (2, 2, 1), (0, 0, 1)),
             ((0, 1, 0), (2, 2, 2)),
             ((0, 2, 0), (1, 1, 1), (1, 0, 1)),
             ((0, 2, 0), (2, 0, 1), (0, 1, 1)),
             ((0, 2, 0), (2, 1, 1), (0, 0, 1)),
             ((0, 2, 0), (2, 1, 2)),
             ((0, 3, 0), (2, 0, 1), (0, 0, 1)),
             ((0, 3, 0), (2, 0, 2)),
             ((1, 0, 0), (0, 1, 0), (1, 0, 1), (0, 2, 1)),
             ((1, 0, 0), (0, 1, 0), (1, 1, 1), (0, 1, 1)),
             ((1, 0, 0), (0, 1, 0), (1, 2, 1), (0, 0, 1)),
             ((1, 0, 0), (0, 1, 0), (1, 2, 2)),
             ((1, 0, 0), (0, 2, 0), (1, 0, 1), (0, 1, 1)),
             ((1, 0, 0), (0, 2, 0), (1, 1, 1), (0, 0, 1)),
             ((1, 0, 0), (0, 2, 0), (1, 1, 2)),
             ((1, 0, 0), (0, 3, 0), (1, 0, 1), (0, 0, 1)),
             ((1, 0, 0), (0, 3, 0), (1, 0, 2)),
             ((1, 0, 0), (0, 3, 1), (1, 0, 1)),
             ((1, 0, 0), (1, 1, 0), (0, 1, 0), (0, 1, 1), (0, 0, 1)),
             ((1, 0, 0), (1, 1, 0), (0, 1, 0), (0, 1, 2)),
             ((1, 0, 0), (1, 1, 0), (0, 2, 0), (0, 0, 2)),
             ((1, 0, 0), (1, 1, 0), (0, 2, 1), (0, 0, 1)),
             ((1, 0, 0), (1, 1, 0), (0, 2, 2)),
             ((1, 0, 0), (1, 1, 1), (0, 2, 1)),
             ((1, 0, 0), (1, 2, 0), (0, 1, 0), (0, 0, 2)),
             ((1, 0, 0), (1, 2, 0), (0, 1, 1), (0, 0, 1)),
             ((1, 0, 0), (1, 2, 0), (0, 1, 2)),
             ((1, 0, 0), (1, 2, 1), (0, 1, 1)),
             ((1, 0, 0), (1, 3, 1), (0, 0, 1)),
             ((1, 0, 0), (1, 3, 2)),
             ((1, 1, 0), (0, 1, 0), (1, 0, 1), (0, 1, 1)),
             ((1, 1, 0), (0, 1, 0), (1, 1, 1), (0, 0, 1)),
             ((1, 1, 0), (0, 1, 0), (1, 1, 2)),
             ((1, 1, 0), (0, 2, 0), (1, 0, 1), (0, 0, 1)),
             ((1, 1, 0), (0, 2, 0), (1, 0, 2)),
             ((1, 1, 0), (1, 0, 1), (0, 2, 1)),
             ((1, 1, 0), (1, 1, 1), (0, 1, 1)),
             ((1, 1, 0), (1, 2, 0), (0, 0, 2)),
             ((1, 1, 0), (1, 2, 1), (0, 0, 1)),
             ((1, 1, 0), (1, 2, 2)),
             ((1, 2, 0), (0, 1, 0), (1, 0, 1), (0, 0, 1)),
             ((1, 2, 0), (0, 1, 0), (1, 0, 2)),
             ((1, 2, 0), (1, 0, 1), (0, 1, 1)),
             ((1, 2, 0), (1, 1, 1), (0, 0, 1)),
             ((1, 2, 0), (1, 1, 2)),
             ((1, 2, 1), (1, 1, 1)),
             ((1, 3, 1), (1, 0, 1)),
             ((2, 0, 0), (0, 1, 0), (0, 2, 1), (0, 0, 1)),
             ((2, 0, 0), (0, 1, 0), (0, 2, 2)),
             ((2, 0, 0), (0, 2, 0), (0, 1, 1), (0, 0, 1)),
             ((2, 0, 0), (0, 2, 0), (0, 1, 2)),
             ((2, 0, 0), (0, 2, 1), (0, 1, 1)),
             ((2, 0, 0), (0, 3, 0), (0, 0, 2)),
             ((2, 0, 0), (0, 3, 1), (0, 0, 1)),
             ((2, 0, 0), (0, 3, 2)),
             ((2, 0, 1), (0, 3, 1)),
             ((2, 1, 0), (0, 1, 0), (0, 1, 1), (0, 0, 1)),
             ((2, 1, 0), (0, 1, 0), (0, 1, 2)),
             ((2, 1, 0), (0, 2, 0), (0, 0, 2)),
             ((2, 1, 0), (0, 2, 1), (0, 0, 1)),
             ((2, 1, 0), (0, 2, 2)),
             ((2, 1, 1), (0, 2, 1)),
             ((2, 2, 0), (0, 1, 0), (0, 0, 2)),
             ((2, 2, 0), (0, 1, 1), (0, 0, 1)),
             ((2, 2, 0), (0, 1, 2)),
             ((2, 2, 1), (0, 1, 1)),
             ((2, 3, 0), (0, 0, 2)),
             ((2, 3, 1), (0, 0, 1)),
             ((2, 3, 2),)]
        """

        d = self._Q._coerce_dimension_vector(self._d)
        theta = self._Q._coerce_vector(self._theta)

        all_types = self._Q.all_hn_types(
            d, theta, denom=self._denominator, sorted=sorted
        )
        if proper and (d,) in all_types:
            all_types.remove((d,))

        return all_types

    def is_harder_narasimhan_type(self, dstar) -> bool:
        r"""
        Checks if ``dstar`` is a HN type.

        A Harder--Narasimhan (HN) type of `d` with respect to :math:`\theta`
        is a sequence :math:`d^* = (d^1,...,d^s)` of dimension vectors such that

        - :math:`d^1 + ... + d^s = d`
        - :math:`\mu_{\theta}(d^1) > ... > \mu_{\theta}(d^s)`
        - Every :math:`d^k` is theta-semi-stable.

        INPUT:

        - ``dstar`` -- list of vectors of Ints

        OUTPUT: statement truth value as Bool

        EXAMPLES:

        The 3-Kronecker quiver::

            sage: from quiver import *
            sage: Q = GeneralizedKroneckerQuiver(3)
            sage: X = QuiverModuliSpace(Q, [2, 3], [1, 0])
            sage: HNs = X.all_harder_narasimhan_types()
            sage: all(X.is_harder_narasimhan_type(dstar) for dstar in HNs)
            True
            sage: dstar = [[1, 0], [1, 0], [0, 3]]
            sage: X.is_harder_narasimhan_type(dstar)
            False
            sage: X.is_harder_narasimhan_type([Q.zero_vector()])
            False

        """
        # setup shorthand
        Q, d, theta, denom = (
            self._Q,
            self._d,
            self._theta,
            self._denominator,
        )

        dstar = list(map(lambda di: Q._coerce_dimension_vector(di), dstar))

        # first condition: sum to dimension vector
        if Q._coerce_dimension_vector(d) != sum(dstar):
            return False

        # second condition: decreasing slopes
        if not all(
            (
                Q.slope(dstar[i], theta, denom=denom)
                > Q.slope(dstar[i + 1], theta, denom=denom)
            )
            for i in range(len(dstar) - 1)
        ):
            return False

        if not all(
            Q.has_semistable_representation(di, theta, denom=denom) for di in dstar
        ):
            return False

        return True

    def codimension_of_harder_narasimhan_stratum(self, dstar, secure=False):
        r"""
        Computes the codimension of the HN stratum of ``dstar``
        inside the representation variety.

        INPUT:

        - ``dstar`` -- list of vectors of Ints
        - ``secure`` -- (default: False): Bool

        OUTPUT: codimension as Int
        # TODO
        # It checks for dstar to be a HN type iff secure == True. This check is slow.
        # Be sure to be dealing with a HN type if you call it with secure == False. This is fast but yields nonsense, if dstar is not a HN type.

        The codimension of the HN stratum of :math:`d^* = (d^1,...,d^s)` is given by

        .. MATH::

            - sum_{k < l} <d^k,d^l>

        EXAMPLES

        The 3-Kronecker quiver::

            sage: from quiver import *
            sage: Q, d = GeneralizedKroneckerQuiver(3), vector([2,3])
            sage: theta = vector([1,0])
            sage: X = QuiverModuliSpace(Q, d, theta)
            sage: hn = X.all_harder_narasimhan_types(); hn
            [((1, 0), (1, 1), (0, 2)),
             ((1, 0), (1, 2), (0, 1)),
             ((1, 0), (1, 3)),
             ((1, 1), (1, 2)),
             ((2, 0), (0, 3)),
             ((2, 1), (0, 2)),
             ((2, 2), (0, 1)),
             ((2, 3),)]
            sage: [X.codimension_of_harder_narasimhan_stratum(dstar) for dstar in hn]
            [12, 9, 8, 3, 18, 10, 4, 0]

        """
        Q = self._Q

        assert all(Q._is_dimension_vector(di) for di in dstar)

        if secure:
            assert self.is_harder_narasimhan_type(dstar)

        return -sum(
            Q.euler_form(dstar[k], dstar[l])
            for k in range(len(dstar) - 1)
            for l in range(k + 1, len(dstar))
        )

    def codimension_unstable_locus(self):
        r"""
        Computes the codimension of the unstable locus
        inside the representation variety.

        OUTPUT: codimension as Int

        EXAMPLES:

        The 3-Kronecker quiver::

            sage: from quiver import *
            sage: Q = GeneralizedKroneckerQuiver(3)
            sage: X = QuiverModuliSpace(Q, [2, 3], [1, 0])
            sage: X.codimension_unstable_locus()
            3

        A 3-vertex quiver::

            sage: Q = ThreeVertexQuiver(1,6,1)
            sage: X = QuiverModuliSpace(Q, [1, 6, 6])
            sage: X.codimension_unstable_locus()
            1

        The Kronecker quiver::

            sage: Q = GeneralizedKroneckerQuiver(1)
            sage: X = QuiverModuliSpace(Q, [2, 3], [1, 0])
            sage: X.codimension_unstable_locus()
            0

        """
        HNs = self.all_harder_narasimhan_types(proper=True)

        # note that while the HN types and strata depend on the denominator
        # the list of all their codimensions does not
        return min(
            self.codimension_of_harder_narasimhan_stratum(dstar, secure=False)
            for dstar in HNs
        )

    """
    Luna
    """

    def all_luna_types(self):
        r"""
        Returns the unordered list of all Luna types of d for theta.

        OUTPUT: list of tuples containing Int-vector and Int

        A Luna type of d for theta is an unordered sequence (i.e. multiset)
        :math:`((d^1,m_1),...,(d^s,m_s))` of dimension vectors
        :math:`d^k` and positive integers :math:`m_k` such that
        
        - :math:`m_1d^1 + ... + m_sd^s = d`
        - :math:`\mu_{\theta}(d^k) = \mu_{\theta}(d)`
        - All :math:`d^k` admit a :math:`\theta`-stable representation

        Example: Suppose that `d = 3e` and `e, 2e, d = 3e`
        are the only stable subdimension vectors.
        Then the Luna types are
        
        .. MATH::

            \begin{aligned}
                ((3e,1)) \\
                ((2e,1),(e,1))\\
                ((e,3))\\
                ((e,2),(e,1))\\
                ((e,1),(e,1),(e,1)).
            \end{aligned}

        We implement it as follows.
        
        A Luna type for us is a dictionary
        ``{d^1: p_1^1,..., d^s: p_s^1,..., d_s: p_s^t}``
        of dimension vectors d^k and non-empty partitions p^k such that

        .. MATH::

            |p_1^1|d^1 + ... + |p_s^t|d^s = d

        So in the above example, the Luna types are::

            {3e: [1]}
            {2e: [1], e: [1]}
            {e: [3]}
            {e: [2, 1]}
            {e: [1, 1, 1]}

        EXAMPLES:

        The Kronecker quiver::

            sage: from quiver import *
            sage: Q, d, theta = KroneckerQuiver(), vector([3,3]), vector([1,-1])
            sage: X = QuiverModuliSpace(Q, d, theta)
            sage: X.all_luna_types()
            [{(1, 1): [3]}, {(1, 1): [2, 1]}, {(1, 1): [1, 1, 1]}]

        The 3-Kronecker quiver::

            sage: from quiver import *
            sage: Q, d = GeneralizedKroneckerQuiver(3), vector([3,3])
            sage: theta = vector([1,-1])
            sage: X = QuiverModuliSpace(Q, d, theta)
            sage: X.all_luna_types()
            [{(3, 3): [1]},
             {(1, 1): [1], (2, 2): [1]},
             {(1, 1): [3]},
             {(1, 1): [2, 1]},
             {(1, 1): [1, 1, 1]}]

        The zero vector::

            sage: from quiver import *
            sage: Q, d, theta = KroneckerQuiver(), vector([0,0]), vector([1,-1])
            sage: X = QuiverModuliSpace(Q, d, theta)
            sage: X.all_luna_types()
            [{(0, 0): [1]}]

        """
        # setup shorthand
        Q, d, theta, denom = (
            self._Q,
            self._d,
            self._theta,
            self._denominator,
        )

        d = Q._coerce_dimension_vector(d)

        if d == Q.zero_vector():
            # Q.zero_vector() can't be hashed a priori
            z = Q._coerce_vector(Q.zero_vector())
            return [{z: [1]}]

        same_slope = filter(
            lambda e: Q.slope(e, theta, denom=denom) == Q.slope(d, theta, denom=denom),
            Q.all_subdimension_vectors(d, nonzero=True, forget_labels=True),
        )
        same_slope = list(
            filter(
                lambda e: Q.has_stable_representation(e, theta, denom=denom),
                same_slope,
            )
        )

        bound = (sum(d) / min(sum(e) for e in same_slope)).ceil()
        luna_types = []
        for i in range(1, bound + 1):
            for tau in combinations_with_replacement(same_slope, i):
                if sum(tau) == d:
                    # from tau we build all possible Luna types
                    partial = {}
                    for taui in tuple(tau):
                        if taui in partial.keys():
                            partial[taui] += 1
                        else:
                            partial[taui] = 1

                    # partial has the form
                    # {d^1: Partitions(p^1), ..., d^s: Partitions(p^s)}
                    for key in partial.keys():
                        partial[key] = Partitions(partial[key]).list()

                    new_types = [
                        dict(zip(partial.keys(), values))
                        for values in product(*partial.values())
                    ]
                    luna_types += new_types
        return luna_types

    def is_luna_type(self, tau) -> bool:
        r"""
        Checks if tau is a Luna type for theta.

        INPUT:

        - ``tau`` -- dictionary with dimension vectors as keys and lists of ints as values

        OUTPUT: whether ``tau`` is a Luna type.

        EXAMPLES:

        The Kronecker quiver::

            sage: from quiver import *
            sage: Q, d, theta = KroneckerQuiver(), vector([3,3]), vector([1,-1])
            sage: X = QuiverModuliSpace(Q, d, theta)
            sage: l = X.all_luna_types()
            sage: all(X.is_luna_type(tau) for tau in l)
            True

        The 3-Kronecker quiver with zero vector::

            sage: from quiver import *
            sage: Q, d, theta = KroneckerQuiver(), vector([0,0]), vector([1,-1])
            sage: X = QuiverModuliSpace(Q, d, theta)
            sage: d.set_immutable()
            sage: X.is_luna_type({d: [1]})
            True

        """
        Q, d, theta, denom = (
            self._Q,
            self._d,
            self._theta,
            self._denominator,
        )

        d = Q._coerce_dimension_vector(d)

        n = Q.number_of_vertices()
        assert all(len(dn) == n for dn in tau.keys())
        assert d == sum(k * dim for k in tau.keys() for dim in tau[k])

        if d == Q.zero_vector():
            # Q.zero_vector() can't be hashed a priori
            z = Q._coerce_vector(Q.zero_vector())
            return tau == {z: [1]}

        return all(
            Q.slope(key, theta, denom=denom) == Q.slope(d, theta, denom=denom)
            and Q.has_semistable_representation(key, theta, denom=denom)
            for key in tau.keys()
        )

    def dimension_of_luna_stratum(self, tau, secure=True):
        r"""
        Computes the dimension of the Luna stratum :math:`S_\tau`.

        INPUT:

        - ``tau`` -- list of tuples
        - ``secure`` -- Bool

        OUTPUT: Dimension as Int

        The dimension of the Luna stratum of
        ``tau = {d^1: p^1,...,d^s: p^s}`` is
        :math:`\sum_k l(p^k)(1 - <\langle d^k,d^k\rangle)`,
        where for a partition :math:`p = (n_1,...,n_l)`,
        the length `l(p)` is `l`, i.e. the number of summands.

        EXAMPLES:

        The Kronecker quiver::

            sage: from quiver import *
            sage: Q, d, theta = KroneckerQuiver(), vector([2,2]), vector([1,-1])
            sage: X = QuiverModuliSpace(Q, d, theta)
            sage: L = X.all_luna_types(); L
            [{(1, 1): [2]}, {(1, 1): [1, 1]}]
            sage: [X.dimension_of_luna_stratum(tau) for tau in L]
            [1, 2]

        """

        if secure:
            assert self.is_luna_type(tau)
        return sum(len(tau[dn]) * (1 - self._Q.euler_form(dn, dn)) for dn in tau.keys())

    def local_quiver_setting(self, tau, secure=True):
        r"""
        Returns the local quiver and dimension vector for the given Luna type.

        INPUT:

        - ``tau`` -- list of tuples
        - ``secure`` -- Bool

        OUTPUT: tuple consisting of a Quiver object and a vector

        EXAMPLES:

        The 3-Kronecker quiver::

            sage: from quiver import *
            sage: Q, d = GeneralizedKroneckerQuiver(3), vector([2,2])
            sage: theta = vector([1,-1])
            sage: X = QuiverModuliSpace(Q, d, theta)
            sage: L = X.all_luna_types(); L
            [{(2, 2): [1]}, {(1, 1): [2]}, {(1, 1): [1, 1]}]
            sage: Qloc, dloc = X.local_quiver_setting(L[0]);
            sage: Qloc.adjacency_matrix() , dloc
            ([4], (1))
            sage: Qloc, dloc = X.local_quiver_setting(L[1]);
            sage: Qloc.adjacency_matrix() , dloc
            ([1], (2))
            sage: Qloc, dloc = X.local_quiver_setting(L[2]);
            sage: Qloc.adjacency_matrix() , dloc
            (
            [1 1]
            [1 1], (1, 1)
            )

        """

        if secure:
            assert self.is_luna_type(tau)

        Q = self._Q

        # a word of caution to the future maintainer: Python dictionaries
        # iterate over the keys in the order they were inserted. This ensures
        # that the following is a well-defined adjacency matrix. Python sets
        # DO NOT have this property.
        # TODO this looks fishy; why should this choice of order matter, as long as
        # it is the same when defining dloc?
        A = matrix(
            [
                [Q.generic_ext(dp, eq) for eq in tau.keys() for n in tau[eq]]
                for dp in tau.keys()
                for m in tau[dp]
            ]
        )
        Qloc = Quiver(A)
        dloc = vector(dim for dp in tau.keys() for dim in tau[dp])

        return Qloc, dloc

    # TODO: The codimension computation requires the dimension of the nullcone. This is hard, it turns out. It can be done with the Hesselink stratification, but I wasn't willing to go thourgh Lieven's treatment of this.
    def _codimension_inverse_image_luna_stratum(self, tau):
        r"""
        Computes the codimension of :math:`\pi^{-1}(S_{tau})`
        inside `R(Q,d)` where :math:`\pi: R(Q,d)^{\theta-sst} --> M^{\theta-sst}(Q,d)`
        is the semistable quotient map.

        INPUT:

        - ``tau``: list of tuples

        OUTPUT: codimension as Int

        For ``tau = {d^1: p^1,...,d^s: p^s}``
        the codimension of :math:`\pi^{-1}(S_{tau})` is

        .. MATH::

            -\langle d,d \rangle + \sum_{k=1}^s
            (\langle d^k,d^k\rangle - l(p^k) + ||p^k||^2) -
            \mathrm{dim} N(Q_{tau}, d_{tau}),

        where for a partition :math:`p = (n_1,...,n_l)`, we define
        :math:`||p||^2 = \sum_v n_v^2`
        and :math:`N(Q_{tau}, d_{tau})` is the nullcone of the local quiver setting.
        """
        # setup shorthand
        Q, d = self._Q, self._d

        Qtau, dtau = self.local_quiver_setting(tau, secure=False)
        dimNull = Qtau.dimension_nullcone(dtau)
        return (
            -Q.euler_form(d, d)
            + sum(
                [
                    Q.euler_form(dk[0], dk[0])
                    - len(dk[1])
                    + sum([nkv**2 for nkv in dk[1]])
                    for dk in tau
                ]
            )
            - dimNull
        )

    def codimension_properly_semistable_locus(self):
        r"""
        Computes the codimension of :math:`R^{\theta-sst}(Q,d)
        \setminus R^{\theta-st}(Q,d)` inside :math:`R(Q,d)`.

        OUTPUT: codimension as Int

        The codimension of the properly semistable locus
        is the minimal codimension of the inverse image
        of the non-stable Luna strata."""

        L = self.all_luna_types()
        # This is the stable Luna type; remove it if it occurs
        dstable = [tuple([self._d, [1]])]
        L = list(filter(lambda tau: tau != dstable, L))
        return min([self._codimension_inverse_image_luna_stratum(tau) for tau in L])

    """
    (Semi-)stability
    """

    def semistable_equals_stable(self):
        r"""
        Checks whether every semistable representation is stable
        for the given stability parameter.

        Every :math:`\theta`-semistable representation is
        :math:`\theta`-stable if and only if
        there are no Luna types other than (possibly) ``{d: [1]}``.

        OUTPUT: whether every theta-semistable representation is theta-stable
        for ``self._theta``

        EXAMPLES:

        The 3-Kronecker quiver::

            sage: from quiver import *
            sage: Q, d = GeneralizedKroneckerQuiver(3), vector([3,3])
            sage: theta = vector([1,-1])
            sage: X = QuiverModuliSpace(Q, d, theta)
            sage: X.semistable_equals_stable()
            False
            sage: e = vector([2,3])
            sage: Y = QuiverModuliSpace(Q, e, theta)
            sage: Y.semistable_equals_stable()
            True

        A double framed example as in our vector fields paper::

            sage: from quiver import *
            sage: Q = GeneralizedKroneckerQuiver(3)
            sage: Q = Q.framed_quiver([1, 0]).coframed_quiver([0, 0, 1])
            sage: d = [1, 2, 3, 1]
            sage: theta = [1, 300, -200, -1]
            sage: Q.is_theta_coprime(d, theta)
            False
            sage: X = QuiverModuliSpace(Q, d, theta)
            sage: X.semistable_equals_stable()
            True

        """

        # setup shorthand
        Q, d, theta = self._Q, self._d, self._theta
        denom = self._denominator
        d = Q._coerce_dimension_vector(d)

        # the computation of all Luna types takes so much time
        # thus we should first tests if d is theta-coprime
        if Q.is_theta_coprime(d, theta):
            return True

        # this is probably the fastest way as checking theta-coprimality is fast
        # whereas checking for existence of a semi-stable representation
        # is a bit slower

        if not Q.has_semistable_representation(d, theta, denom=denom):
            return True
        else:
            allLunaTypes = self.all_luna_types()
            genericType = {d: [1]}
            if genericType in allLunaTypes:
                allLunaTypes.remove(genericType)
            return not allLunaTypes  # This checks if the list is empty

    """
    Ample stability
    """

    def is_amply_stable(self) -> bool:
        r"""Checks if the dimension vector is amply stable for the stability parameter

        By definition, a dimension vector `d` is :math:`\theta`-amply stable if the
        codimension of the :math:`\theta`-semistable locus
        inside `R(Q,d)` is at least 2.

        OUTPUT: whether the data for the quiver moduli space is amply stable

        EXAMPLES:

        3-Kronecker quiver::

            sage: from quiver import *
            sage: Q = GeneralizedKroneckerQuiver(3)
            sage: QuiverModuliSpace(Q, [2, 3]).is_amply_stable()
            True
            sage: QuiverModuliSpace(Q, [2, 3], [-3, 2]).is_amply_stable()
            False

        A three-vertex example from the rigidity paper::

            sage: Q = ThreeVertexQuiver(1, 6, 1)
            sage: QuiverModuliSpace(Q, [1, 6, 6]).is_amply_stable()
            False

        """
        HNs = self.all_harder_narasimhan_types(proper=True)
        return (
            min(
                self.codimension_of_harder_narasimhan_stratum(dstar, secure=False)
                for dstar in HNs
            )
            >= 2
        )

    def is_strongly_amply_stable(self) -> bool:
        r"""Checks if the dimension vector is strongly amply stable for the stability
        parameter

        We call `d` strongly amply stable for :math:`\theta` if
        :math:`\langle e,d-e\rangle \leq -2`
        holds for all subdimension vectors :math:`e` of :math:`d` which satisfy
        :math:`\mu_{\theta}(e) >= \mu_{\theta}(d)`.

        OUTPUT: whether the data for the quiver moduli space is strongly amply stable

        EXAMPLES:

        3-Kronecker quiver::

            sage: from quiver import *
            sage: Q = GeneralizedKroneckerQuiver(3)
            sage: QuiverModuliSpace(Q, [2, 3]).is_strongly_amply_stable()
            True

        A 3-vertex quiver::

            sage: from quiver import *
            sage: Q = ThreeVertexQuiver(5, 1, 1)
            sage: X = QuiverModuliSpace(Q, [4, 1, 4])
            sage: X.is_amply_stable()
            True
            sage: X.is_strongly_amply_stable()
            False

        """
        # setup shorthand
        Q, d, theta, denom = (
            self._Q,
            self._d,
            self._theta,
            self._denominator,
        )
        d = Q._coerce_dimension_vector(d)

        # subdimension vectors of smaller slope
        slope = Q.slope(d, theta=theta, denom=denom)
        es = filter(
            lambda e: Q.slope(e, theta=theta, denom=denom) >= slope,
            Q.all_subdimension_vectors(
                d, proper=True, nonzero=True, forget_labels=True
            ),
        )

        return all(Q.euler_form(e, d - e) <= -2 for e in es)

    """
    Methods related to Teleman quantization
    """

    def harder_narasimhan_weight(self, harder_narasimhan_type):
        r"""
        Returns the Teleman weight of a Harder-Narasimhan type

        INPUT:

        - ``harder_narasimhan_type`` -- list of vectors of Ints

        OUTPUT: weight as a fraction

        The weight of a Harder-Narasimhan type :math:`d^*`
        is the weight of the associated 1-PS :math:`\lambda` acting on
        :math:`\det(N_{S/R})^{\vee}|_Z`, where `S` is the
        corresponding Harder--Narasimhan stratum.

        .. SEEALSO:: :meth:`all_weight_bounds`, :meth:`if_rigidity_inequality_holds`

        EXAMPLES:

        The 3-Kronecker quiver::

            sage: from quiver import *
            sage: Q = GeneralizedKroneckerQuiver(3)
            sage: X = QuiverModuliSpace(Q, [2, 3], [3, -2])
            sage: HN = X.all_harder_narasimhan_types(proper=True)
            sage: {hntype: X.harder_narasimhan_weight(hntype) for hntype in HN}
            {((1, 0), (1, 1), (0, 2)): 45,
             ((1, 0), (1, 2), (0, 1)): 100/3,
             ((1, 0), (1, 3)): 30,
             ((1, 1), (1, 2)): 5/2,
             ((2, 0), (0, 3)): 90,
             ((2, 1), (0, 2)): 100/3,
             ((2, 2), (0, 1)): 10}
        """
        # setup shorthand
        Q, theta, denom = self._Q, self._theta, self._denominator
        HN = harder_narasimhan_type

        return -sum(
            [
                (
                    Q.slope(HN[s], theta, denom=denom)
                    - Q.slope(HN[t], theta, denom=denom)
                )
                * Q.euler_form(HN[s], HN[t])
                for s in range(len(HN) - 1)
                for t in range(s + 1, len(HN))
            ]
        )

    def all_weight_bounds(self, as_dict=False):
        r"""
        Returns the list of all weights appearing in Teleman quantization.

        For each HN type, the 1-PS lambda acts on :math:`\det(N_{S/R}^{\vee}|_Z)`
        with a certain weight. Teleman quantization gives a numerical condition
        involving these weights to compute cohomology on the quotient.

        INPUT:

        - ``as_dict`` -- (default: False) when True it will give a dict whose keys are
          the HN-types and whose values are the weights

        EXAMPLES:

        The 6-dimensional 3-Kronecker example::

            sage: from quiver import *
            sage: X = QuiverModuliSpace(KroneckerQuiver(3), [2, 3])
            sage: X.all_weight_bounds()
            [135, 100, 90, 15/2, 270, 100, 30]
            sage: X.all_weight_bounds(as_dict=True)
            {((1, 0), (1, 1), (0, 2)): 135,
             ((1, 0), (1, 2), (0, 1)): 100,
             ((1, 0), (1, 3)): 90,
             ((1, 1), (1, 2)): 15/2,
             ((2, 0), (0, 3)): 270,
             ((2, 1), (0, 2)): 100,
             ((2, 2), (0, 1)): 30}

        """
        # this is only relevant on the unstable locus
        HNs = self.all_harder_narasimhan_types(proper=True)

        weights = map(lambda HN: self.harder_narasimhan_weight(HN), HNs)

        if as_dict:
            return dict(zip(HNs, weights))

        return list(weights)

    def if_rigidity_inequality_holds(self) -> bool:
        r"""

        OUTPUT: whether the rigidity inequality holds on the given moduli

        If the weights of the 1-PS lambda on :math:`\det(N_{S/R}|_Z)` for each HN type
        are all strictly larger than the weights of the tensors of the universal bundles
        :math:`U_i^\vee \otimes U_j`,
        then the resulting moduli space is infinitesimally rigid.

        EXAMPLES:

            sage: from quiver import *
            sage: X = QuiverModuliSpace(KroneckerQuiver(3), [2, 3])
            sage: X.if_rigidity_inequality_holds()
            True
            sage: X = QuiverModuliSpace(ThreeVertexQuiver(1, 6, 1), [1, 6, 6])
            sage: X.if_rigidity_inequality_holds()
            False

        """
        # setup shorthand
        Q, theta, denom = self._Q, self._theta, self._denominator

        weights = self.all_weight_bounds()

        # we compute the maximum weight of the tensors of the universal bundles
        # this is only relevant on the unstable locus
        HNs = self.all_harder_narasimhan_types(proper=True)

        tensor_weights = list(
            map(
                lambda HN: Q.slope(HN[0], theta, denom=denom)
                - Q.slope(HN[-1], theta, denom=denom),
                HNs,
            )
        )

        return all(weights[i] > tensor_weights[i] for i in range(len(HNs)))

    """
    Tautological relations
    """

    def _all_forbidden_subdimension_vectors(self):
        r"""Returns the list of all forbidden subdimension vectors

        These are the dimension vectors `d'` of d for which

        - :math:`\mu_{\theta}(d') > \mu_{\theta}(d)` (in the semistable case)
        - or for which :math:`\mu_{\theta}(d') >= \mu_{\theta}(d)` (in the stable case).

        OUTPUT: list of forbidden subdimension vectors vectors

        EXAMPLES:

        The 3-Kronecker quiver::

            sage: from quiver import *
            sage: Q = GeneralizedKroneckerQuiver(3)
            sage: X = QuiverModuliSpace(Q, [3, 3], [1, -1], condition="semistable")
            sage: X._all_forbidden_subdimension_vectors()
            [(1, 0), (2, 0), (2, 1), (3, 0), (3, 1), (3, 2)]
            sage: X = QuiverModuliSpace(Q, [3, 3], [1, -1], condition="stable")
            sage: X._all_forbidden_subdimension_vectors()
            [(1, 0), (1, 1), (2, 0), (2, 1), (2, 2), (3, 0), (3, 1), (3, 2)]

        """
        # setup shorthand
        Q, d, theta, condition = self._Q, self._d, self._theta, self._condition

        es = Q.all_subdimension_vectors(d, proper=True, nonzero=True)

        # TODO need for denominator?
        slope = Q.slope(d, theta)
        if condition == "semistable":
            return list(filter(lambda e: Q.slope(e, theta) > slope, es))
        elif condition == "stable":
            return list(filter(lambda e: Q.slope(e, theta) >= slope, es))

    # TODO make it private?
    def all_minimal_forbidden_subdimension_vectors(self):
        r"""Returns the list of all `minimal` forbidden subdimension vectors

        Minimality is with respect to the partial order `e << d` which means
        :math:`e_i \leq d_i` for every source `i`, :math:`e_j \geq d_j`
        for every sink `j`, and :math:`e_k = d_k` for every vertex which is neither
        a source nor a sink. See also :meth:`Quiver.division_order`.

        OUTPUT: list of minimal forbidden dimension vectors

        EXAMPLES:

        The 3-Kronecker quiver::

            sage: from quiver import *
            sage: Q = GeneralizedKroneckerQuiver(3)
            sage: X = QuiverModuliSpace(Q, [3, 3], [1, -1], condition="semistable")
            sage: X.all_minimal_forbidden_subdimension_vectors()
            [(1, 0), (2, 1), (3, 2)]
            sage: Y = QuiverModuliSpace(Q, [3, 3], [1, -1], condition="stable")
            sage: Y.all_minimal_forbidden_subdimension_vectors()
            [(1, 1), (2, 2)]

        """
        # setup shorthand
        Q = self._Q

        forbidden = self._all_forbidden_subdimension_vectors()

        def is_minimal(e):
            return not any(
                Q.division_order(f, e)
                for f in list(filter(lambda f: f != e, forbidden))
            )

        return list(filter(is_minimal, forbidden))

    def __tautological_presentation(
        self, inRoots=False, chernClasses=None, chernRoots=None
    ):
        r"""Returns the tautological relations in Chern classes
        (if ``inRoots == False``) or in Chern roots.

        INPUT:

        - ``inRoots`` -- Bool
        - ``chernClasses`` -- list of Strings
        - ``chernRoots`` -- list of Strings

        OUTPUT: dict

        # TODO
        Explanation ...

        Notation for explanations:
        G = G_d = prod_{i in Q_0} GL_{d_i}
        T = maximal torus of diagonal matrices
        PG = G/G_m
        PT = T/G_m maximal torus of PT
        W = Weyl group of T in G = Weyl group of PT in PG
          = prod_{i in Q_0} S_{d_i}
        R = bigoplus_{a in Q_1} Hom(k^{d_{s(a)}},k^{d_{t(a)}})
        R^{sst}, R^{st} semi-stable/stable locus

        EXAMPLES:

        # TODO
        """
        # setup shorthand
        Q, d = (
            self._Q,
            self._d,
        )

        if chernClasses is None:
            chernClasses = [
                "x%s_%s" % (i, r)
                for i in range(Q.number_of_vertices())
                for r in range(1, d[i] + 1)
            ]
        if chernRoots is None:
            chernRoots = [
                "t%s_%s" % (i, r)
                for i in range(Q.number_of_vertices())
                for r in range(1, d[i] + 1)
            ]

        R = PolynomialRing(QQ, chernRoots)

        def generator(R, i, r):
            r"""Returns generator(R, i, r) = t{i+1}_{r+1}."""
            return R.gen(r + sum([d[j] for j in range(i)]))

        r"""Generators of the tautological ideal regarded upstairs, i.e. in A*([R/T]).
        For a forbidden subdimension vector e of d, the forbidden polynomial in Chern
        roots is given by :math:`\prod_{a: i \to j} \prod_{r=1}^{e_i}
        \prod_{s=e_j+1}^{d_j} (tj_s - ti_r) =
        \prod_{i,j} \prod_{r=1}^{e_i} \prod_{s=e_j+1}^{d_j} (tj_s - ti_r)^{a_{ij}}."""
        forbiddenPolynomials = [
            prod(
                [
                    prod(
                        [
                            (generator(R, j, s) - generator(R, i, r))
                            ** Q.adjacency_matrix()[i, j]
                            for r in range(e[i])
                            for s in range(e[j], d[j])
                        ]
                    )
                    for i in range(Q.number_of_vertices())
                    for j in range(Q.number_of_vertices())
                ]
            )
            for e in self.all_minimal_forbidden_subdimension_vectors()
        ]

        if inRoots:
            return {
                "ParentRing": R,
                "Generators": lambda i, r: generator(R, i, r),
                "Relations": forbiddenPolynomials,
            }
        else:
            """delta is the discriminant"""
            delta = prod(
                [
                    prod(
                        [
                            generator(R, i, l) - generator(R, i, k)
                            for k in range(d[i])
                            for l in range(k + 1, d[i])
                        ]
                    )
                    for i in range(Q.number_of_vertices())
                ]
            )

            """longest is the longest Weyl group element
            when regarding W as a subgroup of S_{sum d_i}"""
            longest = []
            r = 0
            for i in range(Q.number_of_vertices()):
                longest = longest + list(reversed(range(r + 1, r + d[i] + 1)))
                r += d[i]
            W = Permutations(bruhat_smaller=longest)

            def antisymmetrization(f):
                """The antisymmetrization of f is the symmetrization
                divided by the discriminant."""

                # I don't want to define W and delta here but globally because then
                # we need to compute it just once. That's probably a bit faster.
                def permute(f, w):
                    return f.subs({R.gen(i): R.gen(w[i] - 1) for i in range(R.ngens())})

                return sum(w.sign() * permute(f, w) for w in W) // delta

            """Schubert basis of A^*([R/T]) over A^*([R/G])"""
            X = SchubertPolynomialRing(ZZ)
            supp = list(filter(lambda i: d[i] > 0, range(Q.number_of_vertices())))

            def B(i):
                return [X(p).expand() for p in Permutations(d[i])]

            Bprime = [
                [
                    f.parent().hom(
                        [generator(R, i, r) for r in range(f.parent().ngens())], R
                    )(f)
                    for f in B(i)
                ]
                for i in supp
            ]

            # TODO is this not something already implemented?
            # if not, explain what it does!
            def product_lists(L):
                n = len(L)
                assert n > 0
                if n == 1:
                    return L[0]
                else:
                    P = product_lists([L[i] for i in range(n - 1)])
                    return [p * l for p in P for l in L[n - 1]]

            schubert = product_lists(Bprime)

            """Define A = A*([R/G])."""
            degrees = []
            for i in range(Q.number_of_vertices()):
                degrees = degrees + list(range(1, d[i] + 1))
            A = PolynomialRing(QQ, chernClasses, order=TermOrder("wdegrevlex", degrees))

            E = SymmetricFunctions(ZZ).e()
            """The Chern classes of U_i on [R/G] are the elementary symmetric functions
            in the Chern roots ti_1,...,ti_{d_i}."""
            elementarySymmetric = []
            for i in range(Q.number_of_vertices()):
                elementarySymmetric = elementarySymmetric + [
                    E([k]).expand(
                        d[i],
                        alphabet=[generator(R, i, r) for r in range(d[i])],
                    )
                    for k in range(1, d[i] + 1)
                ]
            """Map xi_r to the r-th elementary symmetric function
            in ti_1,...,ti_{d_i}."""
            inclusion = A.hom(elementarySymmetric, R)

            """Tautological relations in Chern classes."""
            tautological = [
                antisymmetrization(b * f)
                for b in schubert
                for f in forbiddenPolynomials
            ]
            tautological = [inclusion.inverse_image(g) for g in tautological]

            return {
                "ParentRing": A,
                "Generators": lambda i, r: generator(A, i, r),
                "Relations": tautological,
            }

    def tautological_relations(self, inRoots=False, chernClasses=None, chernRoots=None):
        r"""
        Returns the tautological relations in
        Chern classes (if inRoots == False) or in Chern roots.

        INPUT:

        - ``inRoots`` -- Bool
        - ``chernClasses`` -- list of Strings
        - ``chernRoots`` -- list of Strings

        OUTPUT: list
        """

        taut = self.__tautological_presentation(
            inRoots=inRoots, chernClasses=chernClasses, chernRoots=chernRoots
        )
        return taut["Relations"]

    def dimension(self) -> int:
<<<<<<< HEAD
        r""" "
        Returns the dimension of the moduli space.

        Abstract method, see the concrete implementations for details.

        .. SEEALSO:: :meth:`QuiverModuliSpace.dimension`,
        :meth:`QuiverModuliStack.dimension`.
        """
        pass
=======
        raise NotImplementedError()
>>>>>>> e52ed1d4

    def is_smooth(self) -> bool:
<<<<<<< HEAD
        r""" "
        Checks if the moduli space is smooth.

        Abstract method, see the concrete implementations for details.

        .. SEEALSO:: :meth:`QuiverModuliSpace.is_smooth`,
        :meth:`QuiverModuliStack.is_smooth`.
        """

        pass
=======
        raise NotImplementedError()
>>>>>>> e52ed1d4

    def chow_ring(self):
<<<<<<< HEAD
        r"""
        Returns the Chow ring of the moduli space.
        
        Abstract method, see the concrete implementations for details.

        .. SEEALSO:: :meth:`QuiverModuliSpace.chow_ring`
        """
        pass
=======
        raise NotImplementedError()
>>>>>>> e52ed1d4


class QuiverModuliSpace(QuiverModuli):
    def __init__(self, Q, d, theta=None, denom=sum, condition="semistable"):
        r"""Constructor for a quiver moduli space

        This is the quiver moduli space as a variety.

        INPUT:

        - ``Q`` -- quiver

        - ``d`` --- dimension vector

        - ``theta`` -- stability parameter (default: canonical stability parameter)

        - ``denom`` -- denominator for slope stability (default: ``sum``), needs to be
          effective on the simple roots

        - ``condition`` -- whether to include all semistables, or only stables
          (default: "semistable")

        EXAMPLES:

        An example::

            sage: from quiver import *
            sage: Q = KroneckerQuiver(3)
            sage: QuiverModuliSpace(Q, [2, 3])
            moduli space of semistable representations, with
            Q = 3-Kronecker quiver
            d = [2, 3]
            theta = (9, -6)

        """
        QuiverModuli.__init__(
            self,
            Q,
            d,
            theta=theta,
            denom=denom,
            condition=condition,
        )

    def _repr_(self):
        r"""
        Give a shorthand string presentation for the quiver moduli space
        """
        if self.get_custom_name():
            return self.get_custom_name()

        output = "moduli space of {} representations, with".format(self._condition)
        output += "\nQ = {}\nd = {}\ntheta = {}".format(
            self._Q.repr(), self._d, self._theta
        )

        return output

    def repr(self):
        return self._repr_()

    def dimension(self):
        r"""
        Computes the dimension of the moduli space :math:`M^{\theta-(s)st}(Q,d)`.

        This involves several cases:

        - If there are :math:`\theta`-stable representations then
          :math:`\mathrm{dim} M^{\theta-sst}(Q,d) =
          M^{\theta-st}(Q,d) = 1 - \langle d,d\rangle`;
        - if there are no :math:`\theta`-stable representations then
          :math:`\mathrm{dim} M^{\theta-st}(Q,d) = -\infty` by convention,
          and we define :math:`\mathrm{dim} M^{\theta-sst} =
          \mathrm{max}_{\tau} \{\mathrm{dim} S_{\tau}\}`,
          the maximum of the dimension of all Luna strata.

        EXAMPLES

        The A2-quiver::

            sage: from quiver import *
            sage: Q = GeneralizedKroneckerQuiver(1)
            sage: X = QuiverModuliSpace(Q, [1, 1], condition="stable")
            sage: X.dimension()
            0
            sage: X = QuiverModuliSpace(Q, [1, 1], condition="semistable")
            sage: X.dimension()
            0
            sage: X = QuiverModuliSpace(Q, [2, 2], condition="stable")
            sage: X.dimension()
            -Infinity
            sage: X = QuiverModuliSpace(Q, [2, 2], condition="semistable")
            sage: X.dimension()
            0

        The Kronecker quiver::

            sage: from quiver import *
            sage: Q = GeneralizedKroneckerQuiver(2)
            sage: X = QuiverModuliSpace(Q, [1, 1], [1, -1], condition="stable")
            sage: X.dimension()
            1
            sage: X = QuiverModuliSpace(Q, [1, 1], [1, -1], condition="semistable")
            sage: X.dimension()
            1
            sage: X = QuiverModuliSpace(Q, [2, 2], [1, -1], condition="stable")
            sage: X.dimension()
            -Infinity
            sage: X = QuiverModuliSpace(Q, [2, 2], [1, -1], condition="semistable")
            sage: X.dimension()
            2

        The 3-Kronecker quiver::

            sage: from quiver import *
            sage: Q = GeneralizedKroneckerQuiver(3)
            sage: X = QuiverModuliSpace(Q, [2, 3], condition="semistable")
            sage: X.dimension()
            6
            sage: X = QuiverModuliSpace(Q, [3, 3],condition="semistable")
            sage: X.dimension()
            10
            sage: X = QuiverModuliSpace(Q, [1, 3],condition="stable")
            sage: X.dimension()
            0
            sage: X = QuiverModuliSpace(Q, [1, 4],condition="stable")
            sage: X.dimension()
            -Infinity
            sage: X = QuiverModuliSpace(Q, [1, 4],condition="semistable")
            sage: X.dimension()
            -Infinity

        """
        # setup shorthand
        Q, d, theta = (
            self._Q,
            self._d,
            self._theta,
        )

        # if there are stable representations then both the stable and
        # the semi-stable moduli space have dimension `1-<d,d>`
        if Q.has_stable_representation(d, theta):
            return 1 - Q.euler_form(d, d)

        # stable locus is empty
        if self._condition == "stable":
            return -Infinity

        # we care about the semistable locus
        if Q.has_semistable_representation(d, theta):
            # in this case the dimension is given by
            # the maximum of the dimensions of the Luna strata
            return max(
                self.dimension_of_luna_stratum(tau) for tau in self.all_luna_types()
            )

        # semistable locus is also empty
        return -Infinity

    def poincare_polynomial(self):
        r"""
        Returns the Poincare polynomial of the moduli space.

        OUTPUT: polynomial in one variable
        # TODO allow a user-supplied ring?

        The Poincare polynomial is defined as

        .. MATH::
            P_X(q) = \sum_{i \geq 0} (-1)^i \mathrm{dim} H^i(X;\mathbb{C}) q^{i/2}.

        For a quiver moduli space whose dimension vector is
        :math:`\theta`-coprime, the odd cohomology vanishes
        and this is a Polynomial in :math:`q`.
        We use Cor. 6.9 in Reineke's Harder--Narasimhan paper to compute it.

        EXAMPLES:

        Some Kronecker quivers::

            sage: from quiver import *
            sage: Q = KroneckerQuiver()
            sage: X = QuiverModuliSpace(Q, [1, 1])
            sage: X.poincare_polynomial()
            q + 1
            sage: Q = GeneralizedKroneckerQuiver(3)
            sage: X = QuiverModuliSpace(Q, [2, 3])
            sage: X.poincare_polynomial()
            q^6 + q^5 + 3*q^4 + 3*q^3 + 3*q^2 + q + 1
            sage: Q = SubspaceQuiver(5)
            sage: X = QuiverModuliSpace(Q, [1, 1, 1, 1, 1, 2])
            sage: X.poincare_polynomial()
            q^2 + 5*q + 1

        """
        # setup shorthand
        Q, d, theta = self._Q, self._d, self._theta

        assert Q.is_theta_coprime(d, theta)

        k = FunctionField(QQ, "L")
        K = FunctionField(QQ, "q")
        q = K.gen(0)
        f = k.hom(q, K)

        X = QuiverModuliStack(Q, d, theta, condition="semistable")

        return (1 - q) * f(X.motive())

    def betti_numbers(self):
        r"""
        Returns the Betti numbers of the moduli space.

        OUTPUT: List of Ints

        EXAMPLES:

        Some Kronecker quivers::

            sage: from quiver import *
            sage: Q, d, theta = KroneckerQuiver(), vector([1,1]), vector([1,-1])
            sage: X = QuiverModuliSpace(Q, d, theta, condition="semistable")
            sage: X.poincare_polynomial()
            q + 1
            sage: X.betti_numbers()
            [1, 0, 1]
            sage: Q, d = GeneralizedKroneckerQuiver(3), vector([2,3])
            sage: theta = vector([1,-1])
            sage: X = QuiverModuliSpace(Q, d, theta, condition="semistable")
            sage: X.betti_numbers()
            [1, 0, 1, 0, 3, 0, 3, 0, 3, 0, 1, 0, 1]

        """

        assert self._Q.is_theta_coprime(self._d, self._theta)
        N = self.dimension()

        K = FunctionField(QQ, "q")
        L = FunctionField(QQ, "v")
        v = L.gen(0)
        ext = K.hom(v**2, L)
        # p is the prime place of the DVR associated with v
        p = v.zeros()[0]

        f = ext(self.poincare_polynomial())
        betti = [f.evaluate(p)]
        for i in range(2 * N):
            f = (f - f.evaluate(p)) / v
            betti = betti + [f.evaluate(p)]

        return betti

    def is_smooth(self) -> bool:
        # if theta-coprime then you can shortcut everything
        # if theta != 0 reduce to theta = 0 using https://mathscinet.ams.org/mathscinet-getitem?mr=1972892 (Adriaenssens--Le Bruyn)
        # if theta = 0, then use https://mathscinet.ams.org/mathscinet-getitem?mr=1929191 (Bocklandt)
        if (self._condition == "stable") or (
            self._Q.is_theta_coprime(self._d, self._theta)
        ):
            return True
        else:
            raise NotImplementedError()

    def is_projective(self) -> bool:
        raise NotImplementedError()

    def picard_rank(self):
        """Computes the Picard rank of the moduli space for known cases."""
        # setup shorthand
        Q, d, theta = self._Q, self._d, self._theta
        # TODO requires smooth and projective?

        if Q.is_theta_coprime(d, theta) and Q.is_amply_stable(Q, d, theta):
            return Q.number_of_vertices() - 1
        else:
            # TODO if smooth: compute the Betti numbers and return b_2
            raise NotImplementedError()

    def index(self):
        """Computes the index of the moduli space for known cases,
        i.e., the largest integer dividing the canonical divisor in Pic."""
        # TODO this should really be a check for theta belonging to the canonical chamber, rather than being equal to the canonical stability.
        # setup shorthand
        Q, d, theta = self._Q, self._d, self._theta
        if (
            # TODO at the very least check for multiple of canonical
            theta == Q.canonical_stability_parameter(d)
            and Q.is_theta_coprime(d, theta)
            and Q.is_amply_stable(Q, d, theta)
        ):
            # TODO what if theta is rescaled?
            return gcd(Q._to_vector(theta))
        else:
            raise NotImplementedError()

        # TODO ample stability for the canonical stability parameter should be an attribute of the object, so that it is only computed once. Verbatim for many other attributes.
    def mukai_inequality_holds(self):
        # setup shorthand
        Q, d = self._Q, self._d

        return 1 - Q.tits_form(d) >= self.picard_rank() * (self.index() - 1)

    def chow_ring(self, chi=None, chernClasses=None):
        r"""
        Returns the Chow ring of the moduli space.

        INPUT:

        - ``chi`` -- vector of Ints
        - ``chernClasses`` -- list of Strings

        OUTPUT: ring

        EXAMPLES:

        The Kronecker quiver::

            sage: from quiver import *
            sage: Q, d, theta = KroneckerQuiver(), vector([1,1]), vector([1,-1])
            sage: X = QuiverModuliSpace(Q, d, theta, condition="semistable")
            sage: chi = vector([1,0])
            sage: A = X.chow_ring(chi=chi)
            sage: I = A.defining_ideal()
            sage: [I.normal_basis(i) for i in range(X.dimension()+1)]
            [[1], [x1_1]]


        The 3-Kronecker quiver::

            sage: from quiver import *
            sage: Q, d = GeneralizedKroneckerQuiver(3), vector([2,3])
            sage: theta = vector([3,-2])
            sage: X = QuiverModuliSpace(Q, d, theta, condition="semistable")
            sage: chi = vector([-1,1])
            sage: A = X.chow_ring(chi=chi)
            sage: I = A.defining_ideal()
            sage: [I.normal_basis(i) for i in range(X.dimension()+1)]
            [[1],
            [x1_1],
            [x0_2, x1_1^2, x1_2],
            [x1_1^3, x1_1*x1_2, x1_3],
            [x1_1^2*x1_2, x1_2^2, x1_1*x1_3],
            [x1_2*x1_3],
            [x1_3^2]]

        The 5-subspaces quiver::

            sage: from quiver import *
            sage: Q, d = SubspaceQuiver(5), vector([1,1,1,1,1,2])
            sage: theta = vector([2,2,2,2,2,-5])
            sage: X = QuiverModuliSpace(Q, d, theta, condition="semistable")
            sage: chi = vector([-1,-1,-1,-1,-1,3])
            sage: A = X.chow_ring(chi=chi)
            sage: I = A.defining_ideal()
            sage: [I.normal_basis(i) for i in range(X.dimension()+1)]
            [[1], [x1_1, x2_1, x3_1, x4_1, x5_1], [x5_2]]

        """
        Q, d, theta = self._Q, self._d, self._theta
        n = Q.number_of_vertices()

        # This implementation only works if d is theta-coprime
        # which implies that d is indivisible.
        assert Q.is_theta_coprime(d, theta)

        if chernClasses is None:
            chernClasses = [
                "x%s_%s" % (i, r) for i in range(n) for r in range(1, d[i] + 1)
            ]

        taut = self._QuiverModuli__tautological_presentation(
            inRoots=False, chernClasses=chernClasses
        )
        A, generator, rels = taut["ParentRing"], taut["Generators"], taut["Relations"]

        if chi is None:
            [g, m] = extended_gcd(d.list())
            chi = vector(m)

        # TODO assert that chi has integer entries.
        """Make sure that chi has weight one, i.e.,
        provides a retraction for X*(PG) --> X*(G)."""
        assert chi * d == 1

        I = A.ideal(rels) + A.ideal(sum([chi[i] * generator(i, 0) for i in range(n)]))

        return QuotientRing(A, I, names=chernClasses)

    def chern_class_line_bundle(self, eta, chernClasses=None):
        r"""
        Returns the first Chern class of the line bundle
        :math:`L(\eta) = \bigotimes_{i \in Q_0} \det(U_i)^{-\eta_i}`,
        where :math:`\eta` is a character of :math:`PG_d`."""

        A = self.chow_ring(chi=None, chernClasses=chernClasses)
        n = self._Q.number_of_vertices()
        d = self._d

        return -sum([eta[i] * A.gen(sum([d[j] for j in range(i)])) for i in range(n)])

    def chern_character_line_bundle(self, eta, chernClasses=None):
        r"""
        Computes the Chern character of L(eta).

        The Chern character of a line bundle `L` with first Chern class `x`
        is given by :math:`e^x = 1 + x + \frac{x^2}{2} + \frac{x^3}{6} + \dots`
        """

        N = self.dimension()
        x = self.chern_class_line_bundle(eta, chernClasses=chernClasses)
        return sum([x**i / factorial(i) for i in range(N + 1)])

    def total_chern_class_universal(self, i, chi, chernClasses=None):
        """Gives the total Chern class of the universal bundle U_i(chi)."""

        A = self.chow_ring(chi, chernClasses=chernClasses)
        d = self._d

        return 1 + sum(
            [A.gen(r + sum([d[j] for j in range(i - 1)])) for r in range(d[i - 1])]
        )

    def point_class(self, chi=None, chernClasses=None):
        r"""
        Returns the point class as an expression in Chern classes of the
        :math:`U_i` (``chi``).

        The point class is given as the homogeneous component of degree
        :math:`\mathrm{dim} X` of the expression

        .. MATH::

            \prod_{a \in Q_1} c(U_{t(a)})^{d_{s(a)}} / (\prod_{i \in Q_0} c(U_i)^{d_i})

        EXAMPLES

        :math:`\mathbb{P}^7` as a quiver moduli space
        of a generalized Kronecker quiver::

            sage: from quiver import *
            sage: Q = GeneralizedKroneckerQuiver(8)
            sage: d = vector([1,1])
            sage: theta = vector([1,-1])
            sage: X = QuiverModuliSpace(Q,d,theta,condition="semistable")
            sage: chi = vector([1,0])
            sage: X.point_class(chi,chernClasses=['o','h'])
            h^7

        Our favorite 6-fold::

            sage: from quiver import *
            sage: Q = GeneralizedKroneckerQuiver(3)
            sage: d = vector([2,3])
            sage: theta = vector([3,-2])
            sage: X = QuiverModuliSpace(Q,d,theta,condition="semistable")
            sage: chi = vector([-1,1])
            sage: X.point_class(chi,chernClasses=['x1','x2','y1','y2','y3'])
            y3^2

        A moduli space of the 5-subspaces quiver;
        it agrees with the blow-up of :math:`\mathbb{P}^2` in 4 points
        in general position::

            sage: from quiver import *
            sage: Q = SubspaceQuiver(5)
            sage: d = vector([1,1,1,1,1,2])
            sage: theta = vector([2,2,2,2,2,-5])
            sage: X = QuiverModuliSpace(Q,d,theta,condition="semistable")
            sage: chi = vector([-1,-1,-1,-1,-1,3])
            sage: X.point_class(chi,chernClasses=['x1','x2','x3','x4','x5','y','z'])
            1/2*z

        """

        Q, d = self._Q, self._d
        n = Q.number_of_vertices()
        a = Q.adjacency_matrix()
        N = self.dimension()

        A = self.chow_ring(chi=chi, chernClasses=chernClasses)
        pi = A.cover()  # The quotient map
        sect = A.lifting_map()  # A choice of a section of pi

        if chi is None:
            [g, m] = extended_gcd(d.list())
            chi = vector(m)

        my_numerator = prod(
            [
                self.total_chern_class_universal(j + 1, chi, chernClasses=chernClasses)
                ** (d * a.column(j))
                for j in range(n)
            ]
        )
        my_denominator = prod(
            [
                self.total_chern_class_universal(i + 1, chi, chernClasses=chernClasses)
                ** d[i]
                for i in range(n)
            ]
        )

        quotient = my_numerator / my_denominator

        return pi(sect(quotient).homogeneous_components()[N])

    def degree(self, eta=None, chernClasses=None):
        r"""Computes the degree of the ample line bundle given by eta."""
        # TODO: Need check for ampleness first

        if eta is None:
            eta = self._Q.canonical_stability_parameter(self._d)

        N = self.dimension()
        c = self.chern_class_line_bundle(eta, chernClasses=chernClasses)
        p = self.point_class(chernClasses=chernClasses)

        return c**N / p

    def todd_class(self):
        r"""
        The Todd class of `X` is the Todd class of the tangent bundle.

        For quiver moduli it computes as

        .. MATH::

            td(X) =
            (\prod_{a:i \to j \in Q_1} \prod_{p=1}^{d_j} \prod_{q=1}^{d_i} Q(t_{j,q} -
            t_{i,p}))/(prod_{i \in Q_0} \prod_{p,q=1}^{d_i} Q(t_{i,q} - t_{i,p}))
        """

        def todd_generating_series(t, n):
            r"""
            We call the series :math:`Q(t) = t/(1-e^{-t})` the Todd generating series.

            The function computes the terms of this series up to degree n."""
            B = [bernoulli(i) for i in range(n + 1)]
            return sum([(-1) ^ i * B[i] / factorial(i) * t ^ i for i in range(n + 1)])

        def truncate(f, n):
            r"""
            Takes an element in a graded ring and discards
            all homogeneous components of degree > n"""
            hom = f.homogeneous_components()
            keyList = [i for i in hom]
            return sum([hom[i] for i in filter(lambda i: i <= n, keyList)])

        raise NotImplementedError()

    # TODO: This is maybe too specific.
    # def diagonal(self, chi=None):
    #     """Computes the class of the diagonal in the Chow ring of X x X where X is the quiver moduli space."""
    #     """It is given by the homogeneous component of degree dim X = 1 - <d,d> of the expression c(F)/C(E), where E = bigoplus_{i in Q_0} U_i^vee boxtimes U_i and F = bigoplus_{a in Q_1} U_{s(a)}^vee boxtimes U_{t(a)} = bigoplus_{i,j in Q_0} (U_i^vee boxtimes U_j)^{a_ij}."""

    #     """
    #     EXAMPLES

    #     P^2 as a quiver moduli space:
    #     sage: from quiver import *
    #     sage: Q = GeneralizedKroneckerQuiver(3)
    #     sage: d = vector([1,1])
    #     sage: theta = vector([1,-1])
    #     sage: X = QuiverModuliSpace(Q,d,theta,condition="semistable")
    #     sage: X.diagonal()
    #     x1_1^2 + x1_1*y1_1 + y1_1^2

    #     """

    #     Q, d, theta = self._Q, self._d, self._theta
    #     n = Q.number_of_vertices()
    #     N = self.dimension()
    #     a = Q.adjacency_matrix()

    #     di = self._QuiverModuli__tautological_presentation()
    #     A = di["Generators"]
    #     I = di["Relations"] + A.ideal(chi)

    #     chernClasses1 = ['x%s_%s'%(i,r) for i in range(1,n+1) for r in range(1,d[i-1]+1)]
    #     chernClasses2 = ['y%s_%s'%(i,r) for i in range(1,n+1) for r in range(1,d[i-1]+1)]
    #     chernClasses = chernClasses1+chernClasses2

    #     AxA = PolynomialRing(QQ,chernClasses)
    #     inclusion1 = A.hom(chernClasses1,AxA)
    #     inclusion2 = A.hom(chernClasses2,AxA)
    #     B = QuotientRing(AxA,inclusion1(I) + inclusion2(I),names=chernClasses)

    #     pi = B.cover() # The quotient map AxA --> B
    #     sect = B.lifting_map() # A choice of a section of pi

    #     chernRoots1 = ['t%s_%s'%(i,r) for i in range(1,n+1) for r in range(1,d[i-1]+1)]
    #     chernRoots2 = ['u%s_%s'%(i,r) for i in range(1,n+1) for r in range(1,d[i-1]+1)]
    #     chernRoots = chernRoots1+chernRoots2
    #     RxR = PolynomialRing(QQ,chernRoots)

    #     def generatorRxR1(i,r):
    #         """Returns generatorRxR1(i,r) = t{i+1}_{r+1}."""
    #         return RxR.gen(r + sum([d[j] for j in range(i)]))

    #     def generatorRxR2(i,r):
    #         """Returns generatorRxR2(i,r) = u{i+1}_{r+1}."""
    #         return RxR.gen(sum([d[j] for j in range(n)]) + r + sum([d[j] for j in range(i)]))

    #     E = SymmetricFunctions(ZZ).e()
    #     elementarySymmetric1 = []
    #     elementarySymmetric2 = []
    #     for i in range(n):
    #         elementarySymmetric1 = elementarySymmetric1 + [E([k]).expand(d[i], alphabet=[generatorRxR1(i,r) for r in range(d[i])]) for k in range(1,d[i]+1)]
    #         elementarySymmetric2 = elementarySymmetric2 + [E([k]).expand(d[i], alphabet=[generatorRxR2(i,r) for r in range(d[i])]) for k in range(1,d[i]+1)]
    #     elementarySymmetric = elementarySymmetric1 + elementarySymmetric2
    #     """Map xi_r to the r-th elementary symmetric function in ti_1,...,ti_{d_i} and yi_r to the same in ui_1,...,ui_{d_i}."""
    #     inclusion = AxA.hom(elementarySymmetric, RxR)

    #     def total_chern_class_boxproduct(i,j):
    #         """Computes the total Chern class of U_i^vee boxtimes U_j"""
    #         c = prod([(1-generatorRxR1(i,r)+generatorRxR2(j,s)) for r in range(d[i]) for s in range(d[j])])
    #         return pi(inclusion.inverse_image(c))

    #     numerator = prod([total_chern_class_boxproduct(i,j)**a[i,j] for i in range(n) for j in range(n)])
    #     denominator = prod([total_chern_class_boxproduct(i,i) for i in range(n)])
    #     quotient = numerator/denominator

    #     return pi(sect(quotient).homogeneous_components()[N])


class QuiverModuliStack(QuiverModuli):
    def __init__(self, Q, d, theta=None, denom=sum, condition="semistable"):
        r"""Constructor for a quiver moduli stack

        This is the quiver moduli space as a stack.

        INPUT:

        - ``Q`` -- quiver

        - ``d`` --- dimension vector

        - ``theta`` -- stability parameter (default: canonical stability parameter)

        - ``denom`` -- denominator for slope stability (default: ``sum``), needs to be
          effective on the simple roots

        - ``condition`` -- whether to include all semistables, or only stables
          (default: "semistable")

        EXAMPLES:

        An example::

            sage: from quiver import *
            sage: Q = KroneckerQuiver(3)
            sage: X = QuiverModuliStack(Q, [2, 3])

        """
        QuiverModuli.__init__(self, Q, d, theta=theta, denom=denom, condition=condition)

    def __repr__(self):
        return (
            "A "
            + self._condition
            + " quiver moduli stack with:\n"
            + "Q = "
            + str(self._Q)
            + "\n"
            + "d = "
            + str(self._d)
            + "\n"
            + "theta = "
            + str(self._theta)
        )

    def dimension(self):
        r"""
        Computes the dimension of the moduli stack :math:`[R^{(s)st}/G]`.

        .. MATH::

            dim [R^{(s)st}/G] = dim R^{(s)st} - dim G

        The dimension turns out to be :math:`-\langle d,d\rangle`
        if the (semi-)stable locus is non-empty"""
        # setup shorthand
        Q, d, theta = self._Q, self._d, self._theta

        if self._condition == "stable" and Q.has_stable_representation(d, theta):
            return -Q.euler_form(d, d)
        # TODO is this one correct? we need to check for existence of a stable I think?
        if self._condition == "semistable" and Q.has_semistable_representation(
            d, theta
        ):
            return -Q.euler_form(d, d)
        else:
            return -Infinity

    def is_smooth(self) -> bool:
        # TODO think about the empty case, should it be smooth?
        return True

    def motive(self):
        r"""Gives an expression for the motive of the semistable moduli stack
        in an appropriate localization of K_0(Var)

        # TODO more explanation

        EXAMPLES:

        Loop quivers::

            sage: from quiver import *
            sage: Q, d, theta = LoopQuiver(0), vector([2]), vector([0])
            sage: X = QuiverModuliStack(Q, d, theta, condition="semistable")
            sage: X.motive()
            1/(L^4 - L^3 - L^2 + L)
            sage: Q, d, theta = LoopQuiver(1), vector([2]), vector([0])
            sage: X = QuiverModuliStack(Q, d, theta, condition="semistable")
            sage: X.motive()
            L^3/(L^3 - L^2 - L + 1)

        The 3-Kronecker quiver::

            sage: Q, d = GeneralizedKroneckerQuiver(3), vector([2,3])
            sage: theta = vector([3,-2])
            sage: X = QuiverModuliStack(Q, d, theta, condition="semistable")
            sage: X.motive()
            (-L^6 - L^5 - 3*L^4 - 3*L^3 - 3*L^2 - L - 1)/(L - 1)

        """

        # Only for semistable.
        # For stable, we don't know what the motive is. It's not pure in general.
        assert self._condition == "semistable"
        # TODO well: if we have stable == semistable then we can also compute it!

        # setup shorthand
        Q, d, theta = self._Q, self._d, self._theta

        # TODO allow some other ring?
        K = FunctionField(QQ, "L")
        L = K.gen(0)

        # TODO coercion needs to be checked here
        if theta == Q.zero_vector():
            num = L ** (-Q.tits_form(d))
            den = prod(
                [
                    prod([(1 - L ** (-nu)) for nu in range(1, d[i] + 1)])
                    for i in range(Q.number_of_vertices())
                ]
            )
            return num / den
        else:
            # TODO use proper=True, nonzero=True, or maybe not?
            # in any case, the next 6 lines are an atrocity
            I = Q.all_subdimension_vectors(d)
            I = list(filter(lambda e: e != Q.zero_vector() and e != d, I))
            I = list(filter(lambda e: Q.slope(e, theta) > Q.slope(d, theta), I))
            I = I + [Q.zero_vector(), d]
            I = [Q._coerce_dimension_vector(e) for e in I]
            # TODO I believe max(d) on a dict should give the wrong result
            I.sort(key=(lambda e: Q._deglex_key(e, b=max(d) + 1)))

            # Now define a matrix T of size NxN whose entry at position (i,j) is
            # L^<e-f,e>*mot(f-e) if e = I[i] is a subdimension vector of f = I[j]
            # and 0 otherwise
            # TODO it's bad to have a function motive inside a motive method
            def motive(e):
                return QuiverModuliStack(
                    Q, e, Q.zero_vector(), condition="semistable"
                ).motive()

            N = len(I)
            T = matrix(K, N)
            for i in range(N):
                for j in range(i, N):
                    e, f = I[i], I[j]
                    if Q.is_subdimension_vector(e, f):
                        T[i, j] = L ** (Q.euler_form(e - f, e)) * motive(f - e)

            # Solve system of linear equations T*x = e_N
            # and extract entry 0 of the solution x.
            y = vector([0 for i in range(N)])
            y[N - 1] = 1
            x = T.solve_right(y)

            return x[0]

    def chow_ring(self, chernClasses=None):
        r"""Returns the Chow ring of the quotient stack.

        INPUT:

        - ``chernClasses``: list of Strings

        OUTPUT: ring
        """
        # setup shorthand
        Q, d = self._Q, self._d

        # TODO there is very similar code earlier
        if chernClasses is None:
            chernClasses = [
                "x%s_%s" % (i, r)
                for i in range(Q.number_of_vertices())
                for r in range(1, d[i] + 1)
            ]

        taut = self._QuiverModuli__tautological_presentation(
            inRoots=False, chernClasses=chernClasses
        )
        A, _, rels = taut["ParentRing"], taut["Generators"], taut["Relations"]

        return QuotientRing(A, A.ideal(rels), names=chernClasses)


class SmoothModel:
    """How about this: instead of a separate class SmoothModel,
    we could define a method framed_moduli_space(self,n)
    inside the class QuiverModuliSpace which returns another quiver moduli space.
    After all, it is itself a quiver moduli space."""

    def __init__(self):
        pass

    def betti_numbers(self):
        raise NotImplementedError()


"""Auxiliary methods:"""


def extended_gcd(x):
    """Computes the gcd and the Bezout coefficients of a list of integers."""
    # This exists for two integers but there seems to be
    # no implementation for more than one.
    # That's astonishing.

    n = len(x)
    if n == 1:
        return [x, [1]]
    if n == 2:
        (g, a, b) = xgcd(x[0], x[1])
        return [g, [a, b]]
    if n > 2:
        (g, a, b) = xgcd(x[0], x[1])
        y = [g] + [x[i] for i in range(2, n)]
        [d, c] = extended_gcd(y)
        m = [c[0] * a, c[0] * b] + [c[i] for i in range(1, n - 1)]
        return [d, m]<|MERGE_RESOLUTION|>--- conflicted
+++ resolved
@@ -1487,7 +1487,6 @@
         return taut["Relations"]
 
     def dimension(self) -> int:
-<<<<<<< HEAD
         r""" "
         Returns the dimension of the moduli space.
 
@@ -1496,13 +1495,9 @@
         .. SEEALSO:: :meth:`QuiverModuliSpace.dimension`,
         :meth:`QuiverModuliStack.dimension`.
         """
-        pass
-=======
         raise NotImplementedError()
->>>>>>> e52ed1d4
 
     def is_smooth(self) -> bool:
-<<<<<<< HEAD
         r""" "
         Checks if the moduli space is smooth.
 
@@ -1512,13 +1507,10 @@
         :meth:`QuiverModuliStack.is_smooth`.
         """
 
-        pass
-=======
         raise NotImplementedError()
->>>>>>> e52ed1d4
+
 
     def chow_ring(self):
-<<<<<<< HEAD
         r"""
         Returns the Chow ring of the moduli space.
         
@@ -1526,10 +1518,7 @@
 
         .. SEEALSO:: :meth:`QuiverModuliSpace.chow_ring`
         """
-        pass
-=======
         raise NotImplementedError()
->>>>>>> e52ed1d4
 
 
 class QuiverModuliSpace(QuiverModuli):
