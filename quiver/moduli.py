from itertools import combinations_with_replacement, product

from sage.arith.misc import bernoulli, factorial, gcd, xgcd
from sage.combinat.partition import Partitions
from sage.combinat.permutation import Permutations
from sage.combinat.schubert_polynomial import SchubertPolynomialRing
from sage.combinat.sf.sf import SymmetricFunctions
from sage.combinat.tuple import UnorderedTuples
from sage.matrix.constructor import matrix
from sage.misc.misc_c import prod
from sage.modules.free_module_element import vector, zero_vector
from sage.rings.function_field.constructor import FunctionField
from sage.rings.infinity import Infinity
from sage.rings.integer_ring import ZZ
from sage.rings.polynomial.polynomial_ring_constructor import PolynomialRing
from sage.rings.polynomial.term_order import TermOrder
from sage.rings.quotient_ring import QuotientRing
from sage.rings.rational_field import QQ
from sage.structure.element import Element

from quiver import Quiver

"""Defines how permutations are multiplied."""
Permutations.options(mult="r2l")


class QuiverModuli(Element):
    def __init__(self, Q, d, theta=None, denom=sum, condition="semistable"):
        r"""
        Constructor for an abstract quiver moduli space.

        This base class contains everything that is common between
        - quiver moduli spaces, i.e., varieties
        - quiver moduli stacks

        INPUT:

        - ``Q`` -- quiver

        - ``d`` --- dimension vector

        - ``theta`` -- stability parameter (default: canonical stability parameter)

        - ``denom`` -- denominator for slope stability (default: ``sum``), needs to be
          effective on the simple roots

        - ``condition`` -- whether to include all semistables, or only stables
          (default: "semistable")

        See :class:`QuiverModuliSpace` and :class:`QuiverModuliStack` for more details.

        EXAMPLES:

        We can instantiate an abstract quiver moduli space::

            sage: from quiver import *
            sage: Q = KroneckerQuiver(3)
            sage: X = QuiverModuli(Q, (2, 3))
            sage: X
            abstract moduli of semistable representations, with
            - Q = 3-Kronecker quiver
            - d = (2, 3)
            - θ = (9, -6)

        It has functionality common to both varieties and stacks, i.e., when it really
        concerns something involving the representation variety::

            sage: X.all_harder_narasimhan_types()
            [((1, 0), (1, 1), (0, 2)),
             ((1, 0), (1, 2), (0, 1)),
             ((1, 0), (1, 3)),
             ((1, 1), (1, 2)),
             ((2, 0), (0, 3)),
             ((2, 1), (0, 2)),
             ((2, 2), (0, 1)),
             ((2, 3),)]

        But things like dimension depend on whether we consider it as a variety or as
        a stack, and thus these are not implemented::

            sage: X.dimension()
            Traceback (most recent call last):
            ...
            NotImplementedError
        """
        if theta is None:
            theta = Q.canonical_stability_parameter(d)

        assert Q._is_dimension_vector(d), "``d`` needs to be a dimension vector"
        assert Q._is_vector(theta), "`theta` needs to be a stability parameter"
        assert condition in [
            "semistable",
            "stable",
        ], "condition needs to be (semi)stable"
        assert all(
            denom(Q._coerce_dimension_vector(Q.simple_root(i))) > 0
            for i in Q.vertices()
        ), "denominator needs to be effective"

        self._Q = Q
        self._d = d
        self._theta = theta
        self._denom = denom
        self._condition = condition

    def __repr_helper(self, description):
        r"""
        Standard format for shorthand string presentation.

        EXAMPLES:

        A Kronecker moduli space with non-standard description::

            sage: from quiver import *
            sage: Q = KroneckerQuiver(3)
            sage: X = QuiverModuli(Q, (2, 3))
            sage: print(X._QuiverModuli__repr_helper("Kronecker moduli space"))
            Kronecker moduli space of semistable representations, with
            - Q = 3-Kronecker quiver
            - d = (2, 3)
            - θ = (9, -6)
        """
        output = "{} of {} representations, with".format(description, self._condition)
        output += "\n- Q = {}\n- d = {}\n- θ = {}".format(
            self._Q.repr(), self._d, self._theta
        )

        return output

    def _repr_(self):
        r"""
        Give a shorthand string presentation for an abstract quiver moduli space.

        EXAMPLES:

        A Kronecker moduli space::

            sage: from quiver import *
            sage: Q = KroneckerQuiver(3)
            sage: QuiverModuli(Q, (2, 3))
            abstract moduli of semistable representations, with
            - Q = 3-Kronecker quiver
            - d = (2, 3)
            - θ = (9, -6)
        """
        if self.get_custom_name():
            return self.get_custom_name()

        return self.__repr_helper("abstract moduli")

    def repr(self):
        r"""
        Give a shorthand string presentation for an abstract quiver moduli space.

        EXAMPLES:

        A Kronecker moduli space::

            sage: from quiver import *
            sage: Q = KroneckerQuiver(3)
            sage: QuiverModuli(Q, (2, 3))
            abstract moduli of semistable representations, with
            - Q = 3-Kronecker quiver
            - d = (2, 3)
            - θ = (9, -6)
        """
        return self._repr_()

    def to_space(self):
        r"""
        Make the abstract quiver moduli a variety.

        This is an explicit way of casting an abstract :class:`QuiverModuli`
        to a :class:`QuiverModuliSpace`.

        EXAMPLES:

        From an abstract quiver moduli to a space::

            sage: from quiver import *
            sage: Q = KroneckerQuiver(3)
            sage: X = QuiverModuli(Q, (2, 3))
            sage: X.to_space()
            moduli space of semistable representations, with
            - Q = 3-Kronecker quiver
            - d = (2, 3)
            - θ = (9, -6)

        From a stack to a space::

            sage: X = QuiverModuliStack(Q, (2, 3))
            sage: X.to_space()
            moduli space of semistable representations, with
            - Q = 3-Kronecker quiver
            - d = (2, 3)
            - θ = (9, -6)
        """
        return QuiverModuliSpace(
            self._Q, self._d, self._theta, self._denom, self._condition
        )

    def to_stack(self):
        r"""
        Make the abstract quiver moduli a stack.

        This is an explicit way of casting an abstract :class:`QuiverModuli`
        to a :class:`QuiverModuliStack`.

        EXAMPLES:

        From an abstract quiver moduli to a stack::

            sage: from quiver import *
            sage: Q = KroneckerQuiver(3)
            sage: X = QuiverModuli(Q, (2, 3))
            sage: X.to_stack()
            moduli stack of semistable representations, with
            - Q = 3-Kronecker quiver
            - d = (2, 3)
            - θ = (9, -6)

        From a space to a stack::

            sage: X = QuiverModuliSpace(Q, (2, 3))
            sage: X.to_stack()
            moduli stack of semistable representations, with
            - Q = 3-Kronecker quiver
            - d = (2, 3)
            - θ = (9, -6)
        """
        return QuiverModuliStack(
            self._Q, self._d, self._theta, self._denom, self._condition
        )

    def quiver(self):
        r"""
        Returns the quiver of the moduli space.

        OUTPUT: the underlying quiver as an instance of the :class:`Quiver` class

        EXAMPLES:

        The quiver of a Kronecker moduli space::

            sage: from quiver import *
            sage: Q = GeneralizedKroneckerQuiver(3)
            sage: X = QuiverModuli(Q, (2, 3))
            sage: Q == X.quiver()
            True
        """
        return self._Q

    def dimension_vector(self):
        r"""
        Returns the dimension vector of the moduli space.

        OUTPUT: the dimension vector

        EXAMPLES:

        The dimension vector of a Kronecker moduli space::

            sage: from quiver import *
            sage: Q = GeneralizedKroneckerQuiver(3)
            sage: X = QuiverModuli(Q, (2, 3))
            sage: X.dimension_vector()
            (2, 3)

        The dimension vector is stored in the same format as it was given::

            sage: Q = Quiver.from_string("foo---bar", forget_labels=False)
            sage: X = QuiverModuli(Q, {"foo": 2, "bar": 3})
            sage: X.dimension_vector()
            {'bar': 3, 'foo': 2}
        """
        return self._d

    def stability_parameter(self):
        r"""
        Returns the stability parameter of the moduli space.

        OUTPUT: the stability parameter

        EXAMPLES:

        The stability parameter of a Kronecker moduli space::

            sage: from quiver import *
            sage: Q = GeneralizedKroneckerQuiver(3)
            sage: X = QuiverModuli(Q, (2, 3), (3, -2))
            sage: X.stability_parameter()
            (3, -2)

        The stability parameter is stored in the same format as it was given::

            sage: Q = Quiver.from_string("foo---bar", forget_labels=False)
            sage: d, theta = {"foo": 2, "bar": 3}, {"foo": 3, "bar": -2}
            sage: X = QuiverModuliSpace(Q, d, theta);
            sage: X.stability_parameter()
            {'bar': -2, 'foo': 3}
        """
        return self._theta

    def denominator(self):
        r"""
        Returns the denominator of the slope function :math:`\mu_{\theta}`.

        OUTPUT: the denominator as a function

        EXAMPLES:

        The 3-Kronecker quiver::

            sage: from quiver import *
            sage: Q = GeneralizedKroneckerQuiver(3)
            sage: X = QuiverModuliSpace(Q, (2, 3))
            sage: X.denominator()
            <built-in function sum>
        """
        return self._denom

    def is_nonempty(self) -> bool:
        r"""
        Checks if the moduli space is nonempty.

        OUTPUT: whether there exist stable/semistable representations, according
        to the condition

        EXAMPLES:

        The 3-Kronecker quiver for `d = (2, 3)` has stable representations::

            sage: from quiver import *
            sage: Q, d = GeneralizedKroneckerQuiver(3), (2, 3)
            sage: X = QuiverModuliSpace(Q, d, condition="stable"); X.is_nonempty()
            True

        The Jordan quiver does not have stable representations, but it has semistable
        ones::

            sage: Q = JordanQuiver()
            sage: X = QuiverModuliSpace(Q, [3], condition="stable")
            sage: X.is_nonempty()
            False
            sage: X = QuiverModuliSpace(Q, [3], condition="semistable")
            sage: X.is_nonempty()
            True
        """
        if self._condition == "stable":
            return self._Q.has_stable_representation(self._d, self._theta)
        if self._condition == "semistable":
            return self._Q.has_semistable_representation(self._d, self._theta)

    """
    Harder--Narasimhan stratification
    """

    def all_harder_narasimhan_types(self, proper=False, sorted=False):
        r"""
        Returns the list of all Harder--Narasimhan types.

        A Harder--Narasimhan (HN) type of `d` with respect to :math:`\theta`
        is a sequence :math:`{\bf d}^* = ({\bf d}^1,...,{\bf d}^s)` of dimension vectors
        such that

        - :math:`{\bf d}^1 + ... + {\bf d}^s = {\bf d}`
        - :math:`\mu_{\theta}({\bf d}^1) > ... > \mu_{\theta}({\bf d}^s)`
        - Every :math:`{\bf d}^k` is :math:`\theta`-semistable.

        INPUT:

        - ``proper`` -- (default: False) whether to exclude the HN-type corresponding
          to the stable locus

        - ``sorted`` -- (default: False) whether to sort the HN-types according to the
          given slope

        OUTPUT: list of tuples of dimension vectors encoding HN-types

        EXAMPLES:

        The 3-Kronecker quiver::

            sage: from quiver import *
            sage: Q = GeneralizedKroneckerQuiver(3)
            sage: X = QuiverModuliSpace(Q, (2, 3))
            sage: X.all_harder_narasimhan_types()
            [((1, 0), (1, 1), (0, 2)),
             ((1, 0), (1, 2), (0, 1)),
             ((1, 0), (1, 3)),
             ((1, 1), (1, 2)),
             ((2, 0), (0, 3)),
             ((2, 1), (0, 2)),
             ((2, 2), (0, 1)),
             ((2, 3),)]
            sage: X.all_harder_narasimhan_types(proper=True)
            [((1, 0), (1, 1), (0, 2)),
             ((1, 0), (1, 2), (0, 1)),
             ((1, 0), (1, 3)),
             ((1, 1), (1, 2)),
             ((2, 0), (0, 3)),
             ((2, 1), (0, 2)),
             ((2, 2), (0, 1))]
            sage: d = (2, 3)
            sage: theta = -Q.canonical_stability_parameter(d)
            sage: Y = QuiverModuliSpace(Q, d, theta)
            sage: Y.all_harder_narasimhan_types()
            [((0, 3), (2, 0))]

        A 3-vertex quiver::

            sage: from quiver import *
            sage: Q = ThreeVertexQuiver(2, 3, 4)
            sage: Z = QuiverModuliSpace(Q, (2, 3, 2))
            sage: Z.all_harder_narasimhan_types()
            [((0, 1, 0), (1, 2, 1), (1, 0, 1)),
             ((0, 1, 0), (2, 0, 1), (0, 2, 1)),
             ((0, 1, 0), (2, 1, 1), (0, 1, 1)),
             ((0, 1, 0), (2, 2, 1), (0, 0, 1)),
             ((0, 1, 0), (2, 2, 2)),
             ((0, 2, 0), (1, 1, 1), (1, 0, 1)),
             ((0, 2, 0), (2, 0, 1), (0, 1, 1)),
             ((0, 2, 0), (2, 1, 1), (0, 0, 1)),
             ((0, 2, 0), (2, 1, 2)),
             ((0, 3, 0), (2, 0, 1), (0, 0, 1)),
             ((0, 3, 0), (2, 0, 2)),
             ((1, 0, 0), (0, 1, 0), (1, 0, 1), (0, 2, 1)),
             ((1, 0, 0), (0, 1, 0), (1, 1, 1), (0, 1, 1)),
             ((1, 0, 0), (0, 1, 0), (1, 2, 1), (0, 0, 1)),
             ((1, 0, 0), (0, 1, 0), (1, 2, 2)),
             ((1, 0, 0), (0, 2, 0), (1, 0, 1), (0, 1, 1)),
             ((1, 0, 0), (0, 2, 0), (1, 1, 1), (0, 0, 1)),
             ((1, 0, 0), (0, 2, 0), (1, 1, 2)),
             ((1, 0, 0), (0, 3, 0), (1, 0, 1), (0, 0, 1)),
             ((1, 0, 0), (0, 3, 0), (1, 0, 2)),
             ((1, 0, 0), (0, 3, 1), (1, 0, 1)),
             ((1, 0, 0), (1, 1, 0), (0, 1, 0), (0, 1, 1), (0, 0, 1)),
             ((1, 0, 0), (1, 1, 0), (0, 1, 0), (0, 1, 2)),
             ((1, 0, 0), (1, 1, 0), (0, 2, 0), (0, 0, 2)),
             ((1, 0, 0), (1, 1, 0), (0, 2, 1), (0, 0, 1)),
             ((1, 0, 0), (1, 1, 0), (0, 2, 2)),
             ((1, 0, 0), (1, 1, 1), (0, 2, 1)),
             ((1, 0, 0), (1, 2, 0), (0, 1, 0), (0, 0, 2)),
             ((1, 0, 0), (1, 2, 0), (0, 1, 1), (0, 0, 1)),
             ((1, 0, 0), (1, 2, 0), (0, 1, 2)),
             ((1, 0, 0), (1, 2, 1), (0, 1, 1)),
             ((1, 0, 0), (1, 3, 1), (0, 0, 1)),
             ((1, 0, 0), (1, 3, 2)),
             ((1, 1, 0), (0, 1, 0), (1, 0, 1), (0, 1, 1)),
             ((1, 1, 0), (0, 1, 0), (1, 1, 1), (0, 0, 1)),
             ((1, 1, 0), (0, 1, 0), (1, 1, 2)),
             ((1, 1, 0), (0, 2, 0), (1, 0, 1), (0, 0, 1)),
             ((1, 1, 0), (0, 2, 0), (1, 0, 2)),
             ((1, 1, 0), (1, 0, 1), (0, 2, 1)),
             ((1, 1, 0), (1, 1, 1), (0, 1, 1)),
             ((1, 1, 0), (1, 2, 0), (0, 0, 2)),
             ((1, 1, 0), (1, 2, 1), (0, 0, 1)),
             ((1, 1, 0), (1, 2, 2)),
             ((1, 2, 0), (0, 1, 0), (1, 0, 1), (0, 0, 1)),
             ((1, 2, 0), (0, 1, 0), (1, 0, 2)),
             ((1, 2, 0), (1, 0, 1), (0, 1, 1)),
             ((1, 2, 0), (1, 1, 1), (0, 0, 1)),
             ((1, 2, 0), (1, 1, 2)),
             ((1, 2, 1), (1, 1, 1)),
             ((1, 3, 1), (1, 0, 1)),
             ((2, 0, 0), (0, 1, 0), (0, 2, 1), (0, 0, 1)),
             ((2, 0, 0), (0, 1, 0), (0, 2, 2)),
             ((2, 0, 0), (0, 2, 0), (0, 1, 1), (0, 0, 1)),
             ((2, 0, 0), (0, 2, 0), (0, 1, 2)),
             ((2, 0, 0), (0, 2, 1), (0, 1, 1)),
             ((2, 0, 0), (0, 3, 0), (0, 0, 2)),
             ((2, 0, 0), (0, 3, 1), (0, 0, 1)),
             ((2, 0, 0), (0, 3, 2)),
             ((2, 0, 1), (0, 3, 1)),
             ((2, 1, 0), (0, 1, 0), (0, 1, 1), (0, 0, 1)),
             ((2, 1, 0), (0, 1, 0), (0, 1, 2)),
             ((2, 1, 0), (0, 2, 0), (0, 0, 2)),
             ((2, 1, 0), (0, 2, 1), (0, 0, 1)),
             ((2, 1, 0), (0, 2, 2)),
             ((2, 1, 1), (0, 2, 1)),
             ((2, 2, 0), (0, 1, 0), (0, 0, 2)),
             ((2, 2, 0), (0, 1, 1), (0, 0, 1)),
             ((2, 2, 0), (0, 1, 2)),
             ((2, 2, 1), (0, 1, 1)),
             ((2, 3, 0), (0, 0, 2)),
             ((2, 3, 1), (0, 0, 1)),
             ((2, 3, 2),)]
        """
        d = self._Q._coerce_dimension_vector(self._d)
        theta = self._Q._coerce_vector(self._theta)

        all_types = self._Q._all_harder_narasimhan_types(
            d, theta, denom=self._denom, sorted=sorted
        )
        if proper and (d,) in all_types:
            all_types.remove((d,))

        return all_types

    def is_harder_narasimhan_type(self, dstar) -> bool:
        r"""
        Checks if ``dstar`` is a Harder--Narasimhan type.

        A Harder--Narasimhan (HN) type of `d` with respect to :math:`\theta`
        is a sequence :math:`{\bf d}^* = ({\bf d}^1,...,{\bf d}^s)` of dimension vectors
        such that

        - :math:`{\bf d}^1 + ... + {\bf d}^s = {\bf d}`
        - :math:`\mu_{\theta}({\bf d}^1) > ... > \mu_{\theta}({\bf d}^s)`
        - Every :math:`{\bf d}^k` is :math:`\theta`-semistable.

        INPUT:

        - ``dstar`` -- list of dimension vectors

        OUTPUT: whether ``dstar`` is a valid HN type for the moduli space

        EXAMPLES:

        The 3-Kronecker quiver::

            sage: from quiver import *
            sage: Q = GeneralizedKroneckerQuiver(3)
            sage: X = QuiverModuliSpace(Q, (2, 3), [1, 0])
            sage: HNs = X.all_harder_narasimhan_types()
            sage: all(X.is_harder_narasimhan_type(dstar) for dstar in HNs)
            True
            sage: dstar = [(1, 0), (1, 0), (0, 3)]
            sage: X.is_harder_narasimhan_type(dstar)
            False
            sage: X.is_harder_narasimhan_type([Q.zero_vector()])
            False
        """
        # setup shorthand
        Q, d, theta, denom = (
            self._Q,
            self._d,
            self._theta,
            self._denom,
        )

        assert all(
            Q._is_dimension_vector(di) for di in dstar
        ), "elements of ``dstar`` need to be dimension vectors"

        dstar = list(map(lambda di: Q._coerce_dimension_vector(di), dstar))

        # first condition: sum to dimension vector
        if Q._coerce_dimension_vector(d) != sum(dstar):
            return False

        # second condition: decreasing slopes
        if not all(
            (
                Q.slope(dstar[i], theta, denom=denom)
                > Q.slope(dstar[i + 1], theta, denom=denom)
            )
            for i in range(len(dstar) - 1)
        ):
            return False

        # third condition
        if not all(
            Q.has_semistable_representation(di, theta, denom=denom) for di in dstar
        ):
            return False

        return True

    def codimension_of_harder_narasimhan_stratum(self, dstar, secure=False):
        r"""
        Computes the codimension of the HN stratum of ``dstar``
        inside the representation variety :math:`R(Q,d)`.

        INPUT:

        - ``dstar`` -- the HN type as a list of dimension vectors

        - ``secure`` -- whether to first check it is an HN-type (default: False)

        OUTPUT: codimension as an integer

        By default, the method does not check if ``dstar`` is a valid HN type.
        This can be enabled by passing ``secure=True``.

        The codimension of the HN stratum of :math:`d^* = (d^1,...,d^s)` is given by

        .. MATH::

            - \sum_{k < l} \langle {\bf d}^k,{\bf d}^l\rangle

        INPUT:

        - ``dstar`` -- list of dimension vectors

        - ``secure`` -- whether to check ``dstar`` is an HN-type (default: False)

        OUTPUT: codimension of the HN-stratum

        EXAMPLES:

        The 3-Kronecker quiver::

            sage: from quiver import *
            sage: Q, d, theta = GeneralizedKroneckerQuiver(3), (2, 3), (1, 0)
            sage: X = QuiverModuliSpace(Q, d, theta)
            sage: HNs = X.all_harder_narasimhan_types()
            sage: [X.codimension_of_harder_narasimhan_stratum(dstar) for dstar in HNs]
            [12, 9, 8, 3, 18, 10, 4, 0]

        """
        Q = self._Q

        assert all(
            Q._is_dimension_vector(di) for di in dstar
        ), "elements of ``dstar`` need to be dimension vectors"

        if secure:
            assert self.is_harder_narasimhan_type(dstar), "``dstar`` must be HN-type"

        return -sum(
            Q.euler_form(dstar[k], dstar[l])
            for k in range(len(dstar) - 1)
            for l in range(k + 1, len(dstar))
        )

    def codimension_unstable_locus(self):
        r"""
        Computes codimension of the unstable locus inside the representation variety.

        This is the minimum of the codimensions of the proper Harder--Narasimhan strata
        of the representation variety.

        OUTPUT: codimension of the unstable locus

        EXAMPLES:

        The 3-Kronecker quiver::

            sage: from quiver import *
            sage: Q = GeneralizedKroneckerQuiver(3)
            sage: X = QuiverModuliSpace(Q, (2, 3), [1, 0])
            sage: X.codimension_unstable_locus()
            3

        A 3-vertex quiver::

            sage: Q = ThreeVertexQuiver(1,6,1)
            sage: X = QuiverModuliSpace(Q, [1, 6, 6])
            sage: X.codimension_unstable_locus()
            1

        The :math:`\mathrm{A}_2` quiver is of finite type::

            sage: Q = GeneralizedKroneckerQuiver(1)
            sage: X = QuiverModuliSpace(Q, (2, 3), [1, 0])
            sage: X.codimension_unstable_locus()
            0

        """
        HNs = self.all_harder_narasimhan_types(proper=True)

        # note that while the HN types and strata depend on the denominator
        # the maximum of their codimensions does not
        return min(
            self.codimension_of_harder_narasimhan_stratum(dstar, secure=False)
            for dstar in HNs
        )

    """
    Luna
    """

    def all_luna_types(self, exclude_generic=False):
        r"""
        Returns the unordered list of all Luna types of d for theta.

        OUTPUT: list of tuples containing Int-vector and Int

        The Luna stratification of the representation variety concerns the étale-local
        structure of the moduli space of semistable quiver representations. It is
        studied in MR1972892_, and for more details one is referred there.

        .. _MR1972892: https://mathscinet.ams.org/mathscinet/relay-station?mr=1972892

        A Luna type of :math:`{\bf d}` for :math:`\theta` is an unordered sequence
        :math:`(({\bf d}^1,m_1),...,({\bf d}^s,m_s))` of dimension vectors
        :math:`{\bf d}^k` and positive integers :math:`m_k` such that

        - :math:`m_1{\bf d}^1 + ... + m_s{\bf d}^s = {\bf d}`
        - :math:`\mu_{\theta}({\bf d}^k) = \mu_{\theta}({\bf d})`
        - All :math:`{\bf d}^k` admit a :math:`\theta`-stable representation

        We implement it as follows.

        A Luna type for us is a dictionary
        ``{d^1: p_1^1,..., d^s: p_s^1,..., d_s: p_s^t}``
        of dimension vectors :math:`{\bf d}^k` and non-empty partitions :math:`p^k`
        such that

        # TODO why are we using partitions? why is there a ``t`` in ``p_s^t``?

        .. MATH::

            |p_1^1|{\bf d}^1 + ... + |p_s^t|{\bf d}^s = {\bf d}

        ALGORITHM:

        The way we compute the Luna types of a quiver moduli space is taken from
        Section 4 in MR2511752_.

        .. _MR2511752: https://mathscinet.ams.org/mathscinet/relay-station?mr=2511752

        INPUT:

        - ``exclude_generic`` -- whether to include the generic Luna type ``{d: [1]}``
          (default: False)

        EXAMPLES:

        The Kronecker quiver::

            sage: from quiver import *
            sage: Q = KroneckerQuiver()
            sage: X = QuiverModuliSpace(Q, (3, 3), (1, -1))
            sage: X.all_luna_types()
            [{(1, 1): [3]}, {(1, 1): [2, 1]}, {(1, 1): [1, 1, 1]}]

        The 3-Kronecker quiver::

            sage: from quiver import *
            sage: Q = GeneralizedKroneckerQuiver(3)
            sage: X = QuiverModuliSpace(Q, (3, 3), (1, -1))
            sage: X.all_luna_types()
            [{(3, 3): [1]},
             {(1, 1): [1], (2, 2): [1]},
             {(1, 1): [3]},
             {(1, 1): [2, 1]},
             {(1, 1): [1, 1, 1]}]

        The zero vector::

            sage: from quiver import *
            sage: Q = KroneckerQuiver()
            sage: X = QuiverModuliSpace(Q, (0, 0), (1, -1))
            sage: X.all_luna_types()
            [{(0, 0): [1]}]

        """
        # setup shorthand
        Q, d, theta, denom = (
            self._Q,
            self._d,
            self._theta,
            self._denom,
        )

        d = Q._coerce_dimension_vector(d)

        if d == Q.zero_vector():
            # Q.zero_vector() can't be hashed a priori
            z = Q._coerce_vector(Q.zero_vector())
            return [{z: [1]}]

        # we will build all possible Luna types from the bottom up
        Ls = []

        # start with all subdimension vectors
        ds = Q.all_subdimension_vectors(d, nonzero=True, forget_labels=True)
        # look for subdimension vectors with the same slope as ``d``
        # and which admit a stable representation:
        # this encodes the second and third condition in the definition
        same_slope = filter(
            lambda e: Q.slope(e, theta, denom=denom) == Q.slope(d, theta, denom=denom)
            and Q.has_stable_representation(e, theta, denom=denom),
            ds,
        )
        same_slope = list(same_slope)

        # bounds how long a Luna type can be
        bound = (sum(d) / min(sum(e) for e in same_slope)).ceil()

        for i in range(1, bound + 1):
            for tau in combinations_with_replacement(same_slope, i):
                # first condition is not satisfied
                if not sum(tau) == d:
                    continue

                # from tau we build all possible Luna types
                partial = {}
                for taui in tuple(tau):
                    if taui in partial.keys():
                        partial[taui] += 1
                    else:
                        partial[taui] = 1

                # partial has the form
                # {d^1: Partitions(p^1), ..., d^s: Partitions(p^s)}
                for key in partial.keys():
                    partial[key] = Partitions(partial[key]).list()

                # we add all possible Luna types we can build to our list
                Ls += [
                    dict(zip(partial.keys(), values))
                    for values in product(*partial.values())
                ]

        generic = {d: [1]}
        if exclude_generic and generic in Ls:
            Ls.remove(generic)

        return Ls

    def is_luna_type(self, tau) -> bool:
        r"""
        Checks if ``tau`` is a Luna type.

        A Luna type of :math:`{\bf d}` for :math:`\theta` is an unordered sequence
        :math:`(({\bf d}^1,m_1),...,({\bf d}^s,m_s))` of dimension vectors
        :math:`{\bf d}^k` and positive integers :math:`m_k` such that

        - :math:`m_1{\bf d}^1 + ... + m_s{\bf d}^s = {\bf d}`
        - :math:`\mu_{\theta}({\bf d}^k) = \mu_{\theta}({\bf d})`
        - All :math:`{\bf d}^k` admit a :math:`\theta`-stable representation

        INPUT:

        - ``tau`` -- Luna type encoded by a dictionary of multiplicities indexed by
          dimension vectors

        OUTPUT: whether ``tau`` is a Luna type

        EXAMPLES:

        The Kronecker quiver::

            sage: from quiver import *
            sage: Q = KroneckerQuiver()
            sage: X = QuiverModuliSpace(Q, (3, 3), (1, -1))
            sage: Ls = X.all_luna_types()
            sage: all(X.is_luna_type(tau) for tau in Ls)
            True

        The 3-Kronecker quiver with zero vector::

            sage: from quiver import *
            sage: Q = KroneckerQuiver()
            sage: X = QuiverModuliSpace(Q, (0, 0), (1, -1))
            sage: X.is_luna_type({Q.zero_vector(): [1]})
            True
        """
        Q, d, theta, denom = (
            self._Q,
            self._d,
            self._theta,
            self._denom,
        )

        d = Q._coerce_dimension_vector(d)

        assert all(
            Q._is_dimension_vector(dk) for dk in tau.keys()
        ), "elements of ``tau`` need to be dimension vectors"

        if d == Q.zero_vector():
            # Q.zero_vector() can't be hashed a priori
            z = Q._coerce_vector(Q.zero_vector())
            return tau == {z: [1]}

        # we check the 3 conditions in that order
        return d == sum(sum(m) * dk for (dk, m) in tau.items()) and all(
            Q.slope(dk, theta, denom=denom) == Q.slope(d, theta, denom=denom)
            and Q.has_semistable_representation(dk, theta, denom=denom)
            for dk in tau.keys()
        )

    def dimension_of_luna_stratum(self, tau, secure=True):
        r"""
        Computes the dimension of the Luna stratum :math:`S_\tau`.

        INPUT:

        - ``tau`` -- Luna type encoded by a dictionary of multiplicities indexed by
          dimension vectors

        - ``secure`` -- whether to first check it is a Luna type (default: False)

        OUTPUT: dimension of the corresponding Luna stratum

        The dimension of the Luna stratum of ``tau = {d^1: p^1,...,d^s: p^s}`` is

        .. MATH::

            \sum_k l(p^k)(1 - \langle {\bf d}^k,{\bf d}^k\rangle)

        where for a partition :math:`p = (n_1,...,n_l)`,
        the length `l(p)` is `l`, i.e., the number of summands.

        EXAMPLES:

        The Kronecker quiver::

            sage: from quiver import *
            sage: Q = KroneckerQuiver()
            sage: X = QuiverModuliSpace(Q, (2, 2), (1, -1))
            sage: Ls = X.all_luna_types(); Ls
            [{(1, 1): [2]}, {(1, 1): [1, 1]}]
            sage: [X.dimension_of_luna_stratum(tau) for tau in Ls]
            [1, 2]
        """
        if secure:
            assert self.is_luna_type(tau), "``tau`` needs to be a Luna type"

        return sum(len(tau[di]) * (1 - self._Q.euler_form(di, di)) for di in tau.keys())

    def local_quiver_setting(self, tau, secure=True):
        r"""
        Returns the local quiver and dimension vector for the given Luna type.

        The local quiver describes the singularities of a moduli space,
        and is introduced and studied in studied in MR1972892_.

        .. _MR1972892: https://mathscinet.ams.org/mathscinet/relay-station?mr=1972892

        INPUT:

        - ``tau`` -- Luna type encoded by a dictionary of multiplicities indexed by
          dimension vectors

        - ``secure`` -- whether to first check it is a Luna type (default: False)

        OUTPUT: tuple consisting of a Quiver object and a dimension vector

        EXAMPLES:

        The 3-Kronecker quiver::

            sage: from quiver import *
            sage: Q = GeneralizedKroneckerQuiver(3)
            sage: X = QuiverModuliSpace(Q, (2, 2), (1, -1))
            sage: Ls = X.all_luna_types(); Ls
            [{(2, 2): [1]}, {(1, 1): [2]}, {(1, 1): [1, 1]}]
            sage: Qloc, dloc = X.local_quiver_setting(Ls[0]);
            sage: Qloc.adjacency_matrix(), dloc
            ([4], (1))
            sage: Qloc, dloc = X.local_quiver_setting(Ls[1]);
            sage: Qloc.adjacency_matrix(), dloc
            ([1], (2))
            sage: Qloc, dloc = X.local_quiver_setting(Ls[2]);
            sage: Qloc.adjacency_matrix(), dloc
            (
            [1 1]
            [1 1], (1, 1)
            )
        """
        if secure:
            assert self.is_luna_type(tau), "``tau`` needs to be a Luna type"

        Q = self._Q

        # we use the order of vertices provided by ``tau.keys()`` for Qloc and dloc
        A = matrix(
            [
                [Q.generic_ext(dp, eq) for eq in tau.keys() for n in tau[eq]]
                for dp in tau.keys()
                for m in tau[dp]
            ]
        )
        Qloc = Quiver(A)
        dloc = vector(m for dp in tau.keys() for m in tau[dp])

        return Qloc, dloc

    # TODO: The codimension computation requires the dimension of the nullcone. This is hard, it turns out. It can be done with the Hesselink stratification, but I wasn't willing to go thourgh Lieven's treatment of this.
    def _codimension_inverse_image_luna_stratum(self, tau):
        r"""
        Computes the codimension of the preimage of the Luna stratum

        This is the codimension of :math:`\pi^{-1}(S_{tau})`
        inside `R(Q,d)` where

        .. MATH::

            \pi\colon R(Q,d)^{\theta{\rm-sst}}\to M^{\theta{\rm-sst}}(Q,d)

        is the semistable quotient map.

        INPUT:

        - ``tau`` -- Luna type encoded by a dictionary of multiplicities indexed by
          dimension vectors

        OUTPUT: the codimension of the inverse image of the Luna stratum

        For ``tau = {d^1: p^1,...,d^s: p^s}``
        the codimension of :math:`\pi^{-1}(S_{tau})` is

        .. MATH::

            -\langle {\bf d},{\bf d} \rangle + \sum_{k=1}^s
            (\langle {\bf d}^k,{\bf d}^k\rangle - l(p^k) + ||p^k||^2) -
            \mathrm{dim} N(Q_{tau}, {\mathbf{d}_{tau}),

        where for a partition :math:`p = (n_1,...,n_l)`, we define
        :math:`||p||^2 = \sum_v n_v^2`
        and :math:`N(Q_{tau}, d_{tau})` is the nullcone of the local quiver setting.
        """
        # setup shorthand
        Q, d = self._Q, self._d

        Qtau, dtau = self.local_quiver_setting(tau, secure=False)
        return (
            -Q.euler_form(d, d)
            + sum(
                [
                    Q.euler_form(dk[0], dk[0])
                    - len(dk[1])
                    + sum([nkv**2 for nkv in dk[1]])
                    for dk in tau
                ]
            )
            - Qtau.dimension_nullcone(dtau)
        )

    def codimension_properly_semistable_locus(self):
        r"""
        Computes the codimension of :math:`R^{\theta-sst}(Q,d)
        \setminus R^{\theta-st}(Q,d)` inside :math:`R(Q,d)`.

        OUTPUT: codimension as Int

        The codimension of the properly semistable locus
        is the minimal codimension of the inverse image
        of the non-stable Luna strata."""

        L = self.all_luna_types()
        # This is the stable Luna type; remove it if it occurs
        dstable = [tuple([self._d, [1]])]
        L = list(filter(lambda tau: tau != dstable, L))
        return min([self._codimension_inverse_image_luna_stratum(tau) for tau in L])

    """
    (Semi-)stability
    """

    # TODO document the reasoning; at the moment this looks rather like checking whether
    # there are no singularities?
    def semistable_equals_stable(self):
        r"""
        Checks whether every semistable representation is stable
        for the given stability parameter.

        Every :math:`\theta`-semistable representation is
        :math:`\theta`-stable if and only if
        there are no Luna types other than (possibly) ``{d: [1]}``.

        OUTPUT: whether every theta-semistable representation is :math:`\theta`-stable

        EXAMPLES:

        The 3-Kronecker quiver::

            sage: from quiver import *
            sage: Q, d, theta = GeneralizedKroneckerQuiver(3), (3, 3), (1, -1)
            sage: theta = (1, -1)
            sage: X = QuiverModuliSpace(Q, d, theta)
            sage: X.semistable_equals_stable()
            False
            sage: e = (2, 3)
            sage: Y = QuiverModuliSpace(Q, e, theta)
            sage: Y.semistable_equals_stable()
            True

        A double framed example as in our vector fields paper::

            sage: from quiver import *
            sage: Q = GeneralizedKroneckerQuiver(3)
            sage: Q = Q.framed_quiver([1, 0]).coframed_quiver([0, 0, 1])
            sage: d = [1, 2, 3, 1]
            sage: theta = [1, 300, -200, -1]
            sage: Q.is_theta_coprime(d, theta)
            False
            sage: X = QuiverModuliSpace(Q, d, theta)
            sage: X.semistable_equals_stable()
            True
        """
        # setup shorthand
        Q, d, theta, denom = self._Q, self._d, self._theta, self._denom
        d = Q._coerce_dimension_vector(d)

        # the computation of all Luna types takes so much time
        # thus we should first tests if ``d`` is ``theta``-coprime
        if Q.is_theta_coprime(d, theta):
            return True

        # this is probably the fastest way as checking theta-coprimality is fast
        # whereas checking for existence of a semi-stable representation
        # is a bit slower

        if not Q.has_semistable_representation(d, theta, denom=denom):
            return True
        else:
            Ls = self.all_luna_types(exclude_generic=True)
            return not Ls  # this checks if the list is empty

    """
    Ample stability
    """

    def is_amply_stable(self) -> bool:
        r"""Checks if the dimension vector is amply stable for the stability parameter

        By definition, a dimension vector `d` is :math:`\theta`-amply stable if the
        codimension of the :math:`\theta`-semistable locus
        inside `R(Q,d)` is at least 2.

        OUTPUT: whether the data for the quiver moduli space is amply stable

        EXAMPLES:

        3-Kronecker quiver::

            sage: from quiver import *
            sage: Q = GeneralizedKroneckerQuiver(3)
            sage: QuiverModuliSpace(Q, (2, 3)).is_amply_stable()
            True
            sage: QuiverModuliSpace(Q, (2, 3), [-3, 2]).is_amply_stable()
            False

        A three-vertex example from the rigidity paper::

            sage: Q = ThreeVertexQuiver(1, 6, 1)
            sage: QuiverModuliSpace(Q, [1, 6, 6]).is_amply_stable()
            False
        """
        HNs = self.all_harder_narasimhan_types(proper=True)

        return (
            min(
                self.codimension_of_harder_narasimhan_stratum(dstar, secure=False)
                for dstar in HNs
            )
            >= 2
        )

    def is_strongly_amply_stable(self) -> bool:
        r"""Checks if the dimension vector is strongly amply stable for the stability
        parameter

        We call :math:`{\bf d}` strongly amply stable for :math:`\theta` if
        :math:`\langle{\bf e},{\bf d}-{\bf e}\rangle \leq -2`
        holds for all subdimension vectors :math:`{\bf e}` of :math:`{\bf d}` for which
        :math:`\mu_{\theta}({\bf e})\geq\mu_{\theta}({\bf d})`.

        OUTPUT: whether the data for the quiver moduli space is strongly amply stable

        EXAMPLES:

        3-Kronecker quiver::

            sage: from quiver import *
            sage: Q = GeneralizedKroneckerQuiver(3)
            sage: QuiverModuliSpace(Q, (2, 3)).is_strongly_amply_stable()
            True

        A 3-vertex quiver::

            sage: from quiver import *
            sage: Q = ThreeVertexQuiver(5, 1, 1)
            sage: X = QuiverModuliSpace(Q, [4, 1, 4])
            sage: X.is_amply_stable()
            True
            sage: X.is_strongly_amply_stable()
            False
        """
        # setup shorthand
        Q, d, theta, denom = (
            self._Q,
            self._d,
            self._theta,
            self._denom,
        )
        d = Q._coerce_dimension_vector(d)

        # subdimension vectors of smaller slope
        slope = Q.slope(d, theta=theta, denom=denom)
        es = filter(
            lambda e: Q.slope(e, theta=theta, denom=denom) >= slope,
            Q.all_subdimension_vectors(
                d, proper=True, nonzero=True, forget_labels=True
            ),
        )

        return all(Q.euler_form(e, d - e) <= -2 for e in es)

    """
    Methods related to Teleman quantization
    """

    def harder_narasimhan_weight(self, harder_narasimhan_type):
        r"""
        Returns the Teleman weight of a Harder-Narasimhan type

        INPUT:

        - ``harder_narasimhan_type`` -- list of vectors of Ints

        OUTPUT: weight as a fraction

        The weight of a Harder-Narasimhan type :math:`d^*`
        is the weight of the associated 1-PS :math:`\lambda` acting on
        :math:`\det(N_{S/R})^{\vee}|_Z`, where `S` is the
        corresponding Harder--Narasimhan stratum.

        .. SEEALSO:: :meth:`all_weight_bounds`, :meth:`if_rigidity_inequality_holds`

        EXAMPLES:

        The 3-Kronecker quiver::

            sage: from quiver import *
            sage: Q = GeneralizedKroneckerQuiver(3)
            sage: X = QuiverModuliSpace(Q, (2, 3))
            sage: HN = X.all_harder_narasimhan_types(proper=True)
            sage: {dstar: X.harder_narasimhan_weight(dstar) for dstar in HN}
            {((1, 0), (1, 1), (0, 2)): 135,
             ((1, 0), (1, 2), (0, 1)): 100,
             ((1, 0), (1, 3)): 90,
             ((1, 1), (1, 2)): 15/2,
             ((2, 0), (0, 3)): 270,
             ((2, 1), (0, 2)): 100,
             ((2, 2), (0, 1)): 30}
        """
        # setup shorthand
        Q, theta, denom = self._Q, self._theta, self._denom
        HN = harder_narasimhan_type

        return -sum(
            [
                (
                    Q.slope(HN[s], theta, denom=denom)
                    - Q.slope(HN[t], theta, denom=denom)
                )
                * Q.euler_form(HN[s], HN[t])
                for s in range(len(HN) - 1)
                for t in range(s + 1, len(HN))
            ]
        )

    def all_weight_bounds(self, as_dict=False):
        r"""
        Returns the list of all weights appearing in Teleman quantization.

        For each HN type, the 1-PS lambda acts on :math:`\det(N_{S/R}^{\vee}|_Z)`
        with a certain weight. Teleman quantization gives a numerical condition
        involving these weights to compute cohomology on the quotient.

        INPUT:

        - ``as_dict`` -- (default: False) when True it will give a dict whose keys are
          the HN-types and whose values are the weights

        EXAMPLES:

        The 6-dimensional 3-Kronecker example::

            sage: from quiver import *
            sage: X = QuiverModuliSpace(KroneckerQuiver(3), (2, 3))
            sage: X.all_weight_bounds()
            [135, 100, 90, 15/2, 270, 100, 30]
            sage: X.all_weight_bounds(as_dict=True)
            {((1, 0), (1, 1), (0, 2)): 135,
             ((1, 0), (1, 2), (0, 1)): 100,
             ((1, 0), (1, 3)): 90,
             ((1, 1), (1, 2)): 15/2,
             ((2, 0), (0, 3)): 270,
             ((2, 1), (0, 2)): 100,
             ((2, 2), (0, 1)): 30}
        """
        # this is only relevant on the unstable locus
        HNs = self.all_harder_narasimhan_types(proper=True)

        weights = map(lambda dstar: self.harder_narasimhan_weight(dstar), HNs)

        if as_dict:
            return dict(zip(HNs, weights))

        return list(weights)

    def if_rigidity_inequality_holds(self) -> bool:
        r"""

        OUTPUT: whether the rigidity inequality holds on the given moduli

        If the weights of the 1-PS lambda on :math:`\det(N_{S/R}|_Z)` for each HN type
        are all strictly larger than the weights of the tensors of the universal bundles
        :math:`U_i^\vee \otimes U_j`,
        then the resulting moduli space is infinitesimally rigid.

        EXAMPLES:

        Kronecker moduli satisfy the rigidity inequality::

            sage: from quiver import *
            sage: X = QuiverModuliSpace(KroneckerQuiver(3), (2, 3))
            sage: X.if_rigidity_inequality_holds()
            True

        The following 3-vertex example does not (however, it is rigid by other means)::

            sage: X = QuiverModuliSpace(ThreeVertexQuiver(1, 6, 1), [1, 6, 6])
            sage: X.if_rigidity_inequality_holds()
            False
        """
        # setup shorthand
        Q, theta, denom = self._Q, self._theta, self._denom

        weights = self.all_weight_bounds()

        # we compute the maximum weight of the tensors of the universal bundles
        # this is only relevant on the unstable locus
        HNs = self.all_harder_narasimhan_types(proper=True)

        tensor_weights = list(
            map(
                lambda dstar: Q.slope(dstar[0], theta, denom=denom)
                - Q.slope(dstar[-1], theta, denom=denom),
                HNs,
            )
        )

        return all(weights[i] > tensor_weights[i] for i in range(len(HNs)))

    """
    Tautological relations
    """

    def _all_forbidden_subdimension_vectors(self):
        r"""Returns the list of all forbidden subdimension vectors

        These are the dimension vectors `d'` of d for which

        - :math:`\mu_{\theta}(d') > \mu_{\theta}(d)` (in the semistable case)
        - or for which :math:`\mu_{\theta}(d') >= \mu_{\theta}(d)` (in the stable case).

        OUTPUT: list of forbidden subdimension vectors vectors

        EXAMPLES:

        The 3-Kronecker quiver::

            sage: from quiver import *
            sage: Q = GeneralizedKroneckerQuiver(3)
            sage: X = QuiverModuliSpace(Q, [3, 3], [1, -1], condition="semistable")
            sage: X._all_forbidden_subdimension_vectors()
            [(1, 0), (2, 0), (2, 1), (3, 0), (3, 1), (3, 2)]
            sage: X = QuiverModuliSpace(Q, [3, 3], [1, -1], condition="stable")
            sage: X._all_forbidden_subdimension_vectors()
            [(1, 0), (1, 1), (2, 0), (2, 1), (2, 2), (3, 0), (3, 1), (3, 2)]

        """
        # setup shorthand
        Q, d, theta, denom, condition = (
            self._Q,
            self._d,
            self._theta,
            self._denom,
            self._condition,
        )

        es = Q.all_subdimension_vectors(d, proper=True, nonzero=True)

        slope = Q.slope(d, theta, denom=denom)
        if condition == "semistable":
            return list(filter(lambda e: Q.slope(e, theta, denom=denom) > slope, es))
        elif condition == "stable":
            return list(filter(lambda e: Q.slope(e, theta, denom=denom) >= slope, es))

    def _all_minimal_forbidden_subdimension_vectors(self):
        r"""Returns the list of all `minimal` forbidden subdimension vectors

        Minimality is with respect to the partial order `e << d` which means
        :math:`e_i \leq d_i` for every source `i`, :math:`e_j \geq d_j`
        for every sink `j`, and :math:`e_k = d_k` for every vertex which is neither
        a source nor a sink. See also :meth:`Quiver.division_order`.

        OUTPUT: list of minimal forbidden dimension vectors

        EXAMPLES:

        The 3-Kronecker quiver::

            sage: from quiver import *
            sage: Q = GeneralizedKroneckerQuiver(3)
            sage: X = QuiverModuliSpace(Q, [3, 3], [1, -1], condition="semistable")
            sage: X._all_minimal_forbidden_subdimension_vectors()
            [(1, 0), (2, 1), (3, 2)]
            sage: Y = QuiverModuliSpace(Q, [3, 3], [1, -1], condition="stable")
            sage: Y._all_minimal_forbidden_subdimension_vectors()
            [(1, 1), (2, 2)]

        """
        # setup shorthand
        Q = self._Q

        forbidden = self._all_forbidden_subdimension_vectors()

        def is_minimal(e):
            return not any(
                Q.division_order(f, e)
                for f in list(filter(lambda f: f != e, forbidden))
            )

        return list(filter(is_minimal, forbidden))

    def __tautological_presentation(
        self, inRoots=False, chernClasses=None, chernRoots=None
    ):
        r"""
        Returns the tautological presentation of the Chow ring of the moduli space.

        INPUT:

        - ``inRoots`` -- (default: False) whether to return the relations in Chern roots
        - ``chernClasses`` -- (default: None) optional list of strings to name the Chern classes
        - ``chernRoots`` -- (default: None) optional list of strings to name the Chern roots

        OUTPUT: dict

        """
        # setup shorthand
        Q, d = (
            self._Q,
            self._d,
        )

        if chernClasses is None:
            chernClasses = [
                "x%s_%s" % (i, r)
                for i in range(Q.number_of_vertices())
                for r in range(1, d[i] + 1)
            ]
        if chernRoots is None:
            chernRoots = [
                "t%s_%s" % (i, r)
                for i in range(Q.number_of_vertices())
                for r in range(1, d[i] + 1)
            ]

        R = PolynomialRing(QQ, chernRoots)

        def generator(R, i, r):
            r"""Returns generator(R, i, r) = t{i+1}_{r+1}."""
            return R.gen(r + sum([d[j] for j in range(i)]))

        r"""Generators of the tautological ideal regarded upstairs, i.e. in A*([R/T]).
        For a forbidden subdimension vector e of d, the forbidden polynomial in Chern
        roots is given by :math:`\prod_{a: i \to j} \prod_{r=1}^{e_i}
        \prod_{s=e_j+1}^{d_j} (tj_s - ti_r) =
        \prod_{i,j} \prod_{r=1}^{e_i} \prod_{s=e_j+1}^{d_j} (tj_s - ti_r)^{a_{ij}}."""
        forbiddenPolynomials = [
            prod(
                [
                    prod(
                        [
                            (generator(R, j, s) - generator(R, i, r))
                            ** Q.adjacency_matrix()[i, j]
                            for r in range(e[i])
                            for s in range(e[j], d[j])
                        ]
                    )
                    for i in range(Q.number_of_vertices())
                    for j in range(Q.number_of_vertices())
                ]
            )
            for e in self._all_minimal_forbidden_subdimension_vectors()
        ]

        if inRoots:
            return {
                "ParentRing": R,
                "Generators": lambda i, r: generator(R, i, r),
                "Relations": forbiddenPolynomials,
            }
        else:
            """delta is the discriminant"""
            delta = prod(
                [
                    prod(
                        [
                            generator(R, i, l) - generator(R, i, k)
                            for k in range(d[i])
                            for l in range(k + 1, d[i])
                        ]
                    )
                    for i in range(Q.number_of_vertices())
                ]
            )

            """longest is the longest Weyl group element
            when regarding W as a subgroup of S_{sum d_i}"""
            longest = []
            r = 0
            for i in range(Q.number_of_vertices()):
                longest = longest + list(reversed(range(r + 1, r + d[i] + 1)))
                r += d[i]
            W = Permutations(bruhat_smaller=longest)

            def antisymmetrization(f):
                """The antisymmetrization of f is the symmetrization
                divided by the discriminant."""

                # I don't want to define W and delta here but globally because then
                # we need to compute it just once. That's probably a bit faster.
                def permute(f, w):
                    return f.subs({R.gen(i): R.gen(w[i] - 1) for i in range(R.ngens())})

                return sum(w.sign() * permute(f, w) for w in W) // delta

            """Schubert basis of A^*([R/T]) over A^*([R/G])"""
            X = SchubertPolynomialRing(ZZ)
            supp = list(filter(lambda i: d[i] > 0, range(Q.number_of_vertices())))

            def B(i):
                return [X(p).expand() for p in Permutations(d[i])]

            Bprime = [
                [
                    f.parent().hom(
                        [generator(R, i, r) for r in range(f.parent().ngens())], R
                    )(f)
                    for f in B(i)
                ]
                for i in supp
            ]

            # TODO is this not something already implemented?
            # if not, explain what it does!
            def product_lists(L):
                n = len(L)
                assert n > 0
                if n == 1:
                    return L[0]
                else:
                    P = product_lists([L[i] for i in range(n - 1)])
                    return [p * l for p in P for l in L[n - 1]]

            schubert = product_lists(Bprime)

            """Define A = A*([R/G])."""
            degrees = []
            for i in range(Q.number_of_vertices()):
                degrees = degrees + list(range(1, d[i] + 1))
            A = PolynomialRing(QQ, chernClasses, order=TermOrder("wdegrevlex", degrees))

            E = SymmetricFunctions(ZZ).e()
            """The Chern classes of U_i on [R/G] are the elementary symmetric functions
            in the Chern roots ti_1,...,ti_{d_i}."""
            elementarySymmetric = []
            for i in range(Q.number_of_vertices()):
                elementarySymmetric = elementarySymmetric + [
                    E([k]).expand(
                        d[i],
                        alphabet=[generator(R, i, r) for r in range(d[i])],
                    )
                    for k in range(1, d[i] + 1)
                ]
            """Map xi_r to the r-th elementary symmetric function
            in ti_1,...,ti_{d_i}."""
            inclusion = A.hom(elementarySymmetric, R)

            """Tautological relations in Chern classes."""
            tautological = [
                antisymmetrization(b * f)
                for b in schubert
                for f in forbiddenPolynomials
            ]
            tautological = [inclusion.inverse_image(g) for g in tautological]

            return {
                "ParentRing": A,
                "Generators": lambda i, r: generator(A, i, r),  # is this going to work?
                "Relations": tautological,
            }

    def tautological_relations(self, inRoots=False, chernClasses=None, chernRoots=None):
        r"""
        Returns the tautological relations in
        Chern classes (if inRoots == False) or in Chern roots.

        INPUT:

        - ``inRoots`` -- Bool
        - ``chernClasses`` -- list of Strings
        - ``chernRoots`` -- list of Strings

        OUTPUT: list
        """

        taut = self.__tautological_presentation(
            inRoots=inRoots, chernClasses=chernClasses, chernRoots=chernRoots
        )
        return taut["Relations"]

    def dimension(self) -> int:
        r"""
        Returns the dimension of the moduli space.

        Abstract method, see the concrete implementations for details.

        .. SEEALSO::

            - :meth:`QuiverModuliSpace.dimension`,
            - :meth:`QuiverModuliStack.dimension`.
        """
        raise NotImplementedError()

    def is_smooth(self) -> bool:
        r"""
        Checks if the moduli space is smooth.

        Abstract method, see the concrete implementations for details.

        .. SEEALSO::

            - :meth:`QuiverModuliSpace.is_smooth`
            - :meth:`QuiverModuliStack.is_smooth`
        """
        raise NotImplementedError()

    def chow_ring(self):
        r"""
        Returns the Chow ring of the moduli space.

        Abstract method, see the concrete implementations for details.

        The Chow ring of a quiver moduli space

        For a given datum :math:`(Q, {\bf d}, \theta)` such that
        `Q` is acyclic and :math:`{\bf d}` is :math:`\theta`-coprime,
        the Chow ring of the moduli space of quiver representations
        is described in MR3318266_ and arXiv.2307.01711_.

        Let :math`R = \bigotimes{i \in Q_0} \mathbb{Q}[x_{i, 1}, \dots, x_{i,d_i}]`.

        Let :math:`e_{i, j}` be the elementary symmetric function of degree `j`
        in `d_i` variables, and let :math:`\xi_{i, j}` be
        :math:`e_{i, j}(x_{i, 1},\dots,x_{i, d_i})`.

        We denote by :math:`A` the ring of invariants

        .. MATH::

            A := R^{S_{\bf d}} = \mathbb{Q}[\xi_{i, j}],

        where :math:`S_{\bf d} = \prod_{i \in Q_0} S_{{\bf d}_i}` acts by permuting
        the variables.

        The ring :math:`\operatorname{Ch}(M^{\theta-st}(Q,d))` is a quotient of `A`
        by two types of relations:
        a single linear relation, given by the choice of linearization upon which
        the universal bundles are constructed, and the so-called
        tautological relations, which we define below.

        The linear relation given by the linearization `a` is the identity
        :math:`\sum_{i \in Q_0} a_i c_1(U_i) = 0` in :math:`A`.

        A subdimension vector `e` of `d` is said to be "forbidden" if
        :math:`\mu_{\theta}(e) > \mu_{\theta}(d)`. One actually only needs to consider
        forbidden dimension vectors that are minimal with respect to a certain partial
        order, see :meth:`Quiver.division_order`.

        We define the tautological ideal :math:`I_{taut}` of `R` as the ideal
        generated by the polynomials

        .. MATH::

            \prod_{a\in Q_1}\prod_{k=1}^{e_{s(a)}}
            \prod_{\ell=d_{t(a)}+1}^{d_{t(a)}}
            \left( x_{t(a),\ell}-x_{s(a),k} \right),

        for every forbidden subdimension vector `e` of `d`.

        The tautological relations in `A` are then given by the image of
        :math:`I_{taut}` under the `antisymmetrization` map

        .. MATH::

            \rho : R \to A: \frac{1}{\delta}
            \sum_{\sigma \in S_{\bf d}} sign(\sigma) \sigma \cdot f,

        where :math:`\delta` is the discriminant
        :math:`\prod_{i\in Q_0}\prod_{1\leq k<\ell\leq d_i}(x_{i,\ell}-x_{i,k})`.

        The Chow ring :math:`\operatorname{Ch}(M^{\theta-st}(Q,d))` is then
        the quotient of `A` by :math:`(\sum_{i\in Q_0} a_i c_1(U_i)) + \rho(I_{taut})`.


        EXAMPLES:

        The Chow ring for our favourite 6-fold::

            sage: from quiver import *
            sage: Q, d, theta = GeneralizedKroneckerQuiver(3), (2, 3), (3, -2)
            sage: X = QuiverModuliSpace(Q, d, theta, condition="semistable")
            sage: chi = (-1, 1)
            sage: R = X.chow_ring(chi=chi);
            sage: R.ambient()
            Multivariate Polynomial Ring in x0_1, x0_2, x1_1, x1_2, x1_3
            over Rational Field
            sage: R
            Quotient of Multivariate Polynomial Ring in x0_1, x0_2, x1_1, x1_2, x1_3
            over Rational Field by the ideal (0, 0, 6*x0_1^3 - 12*x0_1*x0_2 -
            8*x0_1^2*x1_1 + 8*x0_2*x1_1 + 3*x0_1*x1_1^2 + 3*x0_1*x1_2 - 3*x1_1*x1_2 +
            3*x1_3, 0, 0, 0, 3*x0_1^4 - 9*x0_1^2*x0_2 + 3*x0_2^2 - 3*x0_1^3*x1_1 +
            6*x0_1*x0_2*x1_1 + x0_1^2*x1_1^2 - x0_2*x1_1^2 - x0_1^2*x1_2 + x0_2*x1_2 +
            6*x0_1*x1_3 - 3*x1_1*x1_3, 0, 0, 0, x0_1^5 - 4*x0_1^3*x0_2 +
            3*x0_1*x0_2^2 - 3*x0_1^3*x1_2 + 6*x0_1*x0_2*x1_2 + x0_1^2*x1_1*x1_2 -
            x0_2*x1_1*x1_2 + 7*x0_1^2*x1_3 - 7*x0_2*x1_3 - 3*x0_1*x1_1*x1_3, 0, 0, 0,
            6*x0_1^4 - 18*x0_1^2*x0_2 + 6*x0_2^2 - 8*x0_1^3*x1_1 + 16*x0_1*x0_2*x1_1 +
            3*x0_1^2*x1_1^2 - 3*x0_2*x1_1^2 + 3*x0_1^2*x1_2 - 3*x0_2*x1_2 -
            3*x0_1*x1_1*x1_2 + x1_2^2 + 3*x0_1*x1_3 - x1_1*x1_3, 0, 0, 3*x0_1^2*x0_2 +
            3*x0_2^2 - x0_1^3*x1_1 - 6*x0_1*x0_2*x1_1 + 3*x0_1^2*x1_1^2 +
            3*x0_2*x1_1^2 - 3*x0_1*x1_1^3 + x1_1^4 - 3*x0_1^2*x1_2 - 3*x0_2*x1_2 +
            6*x0_1*x1_1*x1_2 - 3*x1_1^2*x1_2 + x1_2^2 - 3*x0_1*x1_3 + 2*x1_1*x1_3,
            3*x0_1^5 - 12*x0_1^3*x0_2 + 9*x0_1*x0_2^2 - 3*x0_1^4*x1_1 +
            9*x0_1^2*x0_2*x1_1 - 3*x0_2^2*x1_1 + x0_1^3*x1_1^2 - 2*x0_1*x0_2*x1_1^2 -
            x0_1^3*x1_2 + 2*x0_1*x0_2*x1_2 + 6*x0_1^2*x1_3 - 6*x0_2*x1_3 -
            3*x0_1*x1_1*x1_3 + x1_2*x1_3, 0, 0, 3*x0_1*x0_2^2 - x0_1^3*x1_2 -
            6*x0_1*x0_2*x1_2 + 3*x0_1^2*x1_1*x1_2 + 3*x0_2*x1_1*x1_2 -
            3*x0_1*x1_1^2*x1_2 + x1_1^3*x1_2 + 3*x0_1*x1_2^2 - 2*x1_1*x1_2^2 -
            3*x0_1^2*x1_3 - 3*x0_2*x1_3 + 3*x0_1*x1_1*x1_3 - x1_1^2*x1_3 + 2*x1_2*x1_3,
            x0_1^6 - 5*x0_1^4*x0_2 + 6*x0_1^2*x0_2^2 - x0_2^3 - 3*x0_1^4*x1_2 +
            9*x0_1^2*x0_2*x1_2 - 3*x0_2^2*x1_2 + x0_1^3*x1_1*x1_2 -
            2*x0_1*x0_2*x1_1*x1_2 + 7*x0_1^3*x1_3 - 14*x0_1*x0_2*x1_3 -
            3*x0_1^2*x1_1*x1_3 + 3*x0_2*x1_1*x1_3 + x1_3^2, x0_2^3 - x0_1^3*x1_3 -
            6*x0_1*x0_2*x1_3 + 3*x0_1^2*x1_1*x1_3 + 3*x0_2*x1_1*x1_3 -
            3*x0_1*x1_1^2*x1_3 + x1_1^3*x1_3 + 3*x0_1*x1_2*x1_3 - 2*x1_1*x1_2*x1_3 +
            x1_3^2, -x0_1 + x1_1)

        .. SEEALSO:: :meth:`QuiverModuliSpace.chow_ring`

        .. _MR3318266: https://mathscinet.ams.org/mathscinet-getitem?mr=3318266
        .. _arXiv.2307.01711: https://doi.org/10.48550/arXiv.2307.01711
        """
        raise NotImplementedError()


class QuiverModuliSpace(QuiverModuli):
    def __init__(self, Q, d, theta=None, denom=sum, condition="semistable"):
        r"""Constructor for a quiver moduli space

        This is the quiver moduli space as a variety.

        INPUT:

        - ``Q`` -- quiver

        - ``d`` --- dimension vector

        - ``theta`` -- stability parameter (default: canonical stability parameter)

        - ``denom`` -- denominator for slope stability (default: ``sum``), needs to be
          effective on the simple roots

        - ``condition`` -- whether to include all semistables, or only stables
          (default: "semistable")

        EXAMPLES:

        An example::

            sage: from quiver import *
            sage: Q = KroneckerQuiver(3)
            sage: QuiverModuliSpace(Q, (2, 3))
            moduli space of semistable representations, with
            - Q = 3-Kronecker quiver
            - d = (2, 3)
            - θ = (9, -6)

        """
        QuiverModuli.__init__(
            self,
            Q,
            d,
            theta=theta,
            denom=denom,
            condition=condition,
        )

    def _repr_(self):
        r"""
        Give a shorthand string presentation for the quiver moduli space

        EXAMPLES:

        A Kronecker moduli space::

            sage: from quiver import *
            sage: Q = KroneckerQuiver(3)
            sage: QuiverModuliSpace(Q, (2, 3))
            moduli space of semistable representations, with
            - Q = 3-Kronecker quiver
            - d = (2, 3)
            - θ = (9, -6)

        """
        if self.get_custom_name():
            return self.get_custom_name()

        return super()._QuiverModuli__repr_helper("moduli space")

    def repr(self):
        r"""
        Give a shorthand string presentation for the quiver moduli space

        EXAMPLES:

        A Kronecker moduli space::

            sage: from quiver import *
            sage: Q = KroneckerQuiver(3)
            sage: QuiverModuliSpace(Q, (2, 3))
            moduli space of semistable representations, with
            - Q = 3-Kronecker quiver
            - d = (2, 3)
            - θ = (9, -6)

        """
        return self._repr_()

    def dimension(self):
        r"""
        Computes the dimension of the moduli space :math:`M^{\theta-(s)st}(Q,d)`.

        This involves several cases:

        - If there are :math:`\theta`-stable representations then
          :math:`\mathrm{dim} M^{\theta-sst}(Q,d) =
          M^{\theta-st}(Q,d) = 1 - \langle d,d\rangle`;
        - if there are no :math:`\theta`-stable representations then
          :math:`\mathrm{dim} M^{\theta-st}(Q,d) = -\infty` by convention,
          and we define :math:`\mathrm{dim} M^{\theta-sst} =
          \mathrm{max}_{\tau} \{\mathrm{dim} S_{\tau}\}`,
          the maximum of the dimension of all Luna strata.

        EXAMPLES

        The A2-quiver::

            sage: from quiver import *
            sage: Q = GeneralizedKroneckerQuiver(1)
            sage: X = QuiverModuliSpace(Q, [1, 1], condition="stable")
            sage: X.dimension()
            0
            sage: X = QuiverModuliSpace(Q, [1, 1], condition="semistable")
            sage: X.dimension()
            0
            sage: X = QuiverModuliSpace(Q, [2, 2], condition="stable")
            sage: X.dimension()
            -Infinity
            sage: X = QuiverModuliSpace(Q, [2, 2], condition="semistable")
            sage: X.dimension()
            0

        The Kronecker quiver::

            sage: from quiver import *
            sage: Q = GeneralizedKroneckerQuiver(2)
            sage: X = QuiverModuliSpace(Q, [1, 1], [1, -1], condition="stable")
            sage: X.dimension()
            1
            sage: X = QuiverModuliSpace(Q, [1, 1], [1, -1], condition="semistable")
            sage: X.dimension()
            1
            sage: X = QuiverModuliSpace(Q, [2, 2], [1, -1], condition="stable")
            sage: X.dimension()
            -Infinity
            sage: X = QuiverModuliSpace(Q, [2, 2], [1, -1], condition="semistable")
            sage: X.dimension()
            2

        The 3-Kronecker quiver::

            sage: from quiver import *
            sage: Q = GeneralizedKroneckerQuiver(3)
            sage: X = QuiverModuliSpace(Q, (2, 3), condition="semistable")
            sage: X.dimension()
            6
            sage: X = QuiverModuliSpace(Q, [3, 3],condition="semistable")
            sage: X.dimension()
            10
            sage: X = QuiverModuliSpace(Q, [1, 3],condition="stable")
            sage: X.dimension()
            0
            sage: X = QuiverModuliSpace(Q, [1, 4],condition="stable")
            sage: X.dimension()
            -Infinity
            sage: X = QuiverModuliSpace(Q, [1, 4],condition="semistable")
            sage: X.dimension()
            -Infinity

        The Jordan quiver::

            sage: QuiverModuliSpace(JordanQuiver(1), (0,)).dimension()
            0
            sage: QuiverModuliSpace(JordanQuiver(1), (1,)).dimension()
            1
            sage: QuiverModuliSpace(JordanQuiver(1), (2,)).dimension()
            2
            sage: QuiverModuliSpace(JordanQuiver(1), (3,)).dimension()
            3
            sage: QuiverModuliSpace(JordanQuiver(1), (4,)).dimension()
            4

        Some generalized Jordan quivers::

            sage: QuiverModuliSpace(JordanQuiver(2), (0,)).dimension()
            0
            sage: QuiverModuliSpace(JordanQuiver(2), (1,)).dimension()
            2
            sage: QuiverModuliSpace(JordanQuiver(2), (2,)).dimension()
            5
            sage: QuiverModuliSpace(JordanQuiver(2), (3,)).dimension()
            10
            sage: QuiverModuliSpace(JordanQuiver(2), (4,)).dimension()
            17

        More generalized Jordan quivers::

            sage: QuiverModuliSpace(JordanQuiver(3), (0,)).dimension()
            0
            sage: QuiverModuliSpace(JordanQuiver(3), (1,)).dimension()
            3
            sage: QuiverModuliSpace(JordanQuiver(3), (2,)).dimension()
            9
            sage: QuiverModuliSpace(JordanQuiver(3), (3,)).dimension()
            19
            sage: QuiverModuliSpace(JordanQuiver(3), (4,)).dimension()
            33

        """
        # setup shorthand
        Q, d, theta = (
            self._Q,
            self._d,
            self._theta,
        )

        # the zero dimension vector only has the zero representation which is stable
        if Q._coerce_dimension_vector(d) == Q.zero_vector():
            return 0

        # if there are stable representations then both the stable and
        # the semi-stable moduli space have dimension `1-<d,d>`
        if Q.has_stable_representation(d, theta):
            return 1 - Q.euler_form(d, d)

        # stable locus is empty
        if self._condition == "stable":
            return -Infinity

        # we care about the semistable locus
        if Q.has_semistable_representation(d, theta):
            # in this case the dimension is given by
            # the maximum of the dimensions of the Luna strata
            return max(
                self.dimension_of_luna_stratum(tau) for tau in self.all_luna_types()
            )

        # semistable locus is also empty
        return -Infinity

    def poincare_polynomial(self):
        r"""
        Returns the Poincare polynomial of the moduli space.

        OUTPUT: polynomial in one variable

        The Poincare polynomial is defined as

        .. MATH::
            P_X(q) = \sum_{i \geq 0} (-1)^i \mathrm{dim}{\rm H}^i(X;\mathbb{C}) q^{i/2}

        For a quiver moduli space whose dimension vector is
        :math:`\theta`-coprime, the odd cohomology vanishes
        and this is a polynomial in :math:`q`.

        ALGORITHM:

        Corollary 6.9 in MR1974891_.

        .. _MR1974891: https://mathscinet.ams.org/mathscinet/relay-station?mr=1974891

        EXAMPLES:

        Some Kronecker quivers::

            sage: from quiver import *
            sage: Q = KroneckerQuiver()
            sage: X = QuiverModuliSpace(Q, [1, 1])
            sage: X.poincare_polynomial()
            q + 1
            sage: Q = GeneralizedKroneckerQuiver(3)
            sage: X = QuiverModuliSpace(Q, (2, 3))
            sage: X.poincare_polynomial()
            q^6 + q^5 + 3*q^4 + 3*q^3 + 3*q^2 + q + 1
            sage: Q = SubspaceQuiver(5)
            sage: X = QuiverModuliSpace(Q, [1, 1, 1, 1, 1, 2])
            sage: X.poincare_polynomial()
            q^2 + 5*q + 1
        """
        # setup shorthand
        Q, d, theta = self._Q, self._d, self._theta

        assert Q.is_theta_coprime(d, theta), "need coprimality"

        k = FunctionField(QQ, "L")
        K = FunctionField(QQ, "q")
        q = K.gen(0)
        f = k.hom(q, K)

        X = QuiverModuliStack(Q, d, theta, condition="semistable")

        return (1 - q) * f(X.motive())

    def betti_numbers(self):
        r"""
        Returns the Betti numbers of the moduli space.

        OUTPUT: Betti numbers of the moduli space

        EXAMPLES:

        Some Kronecker quivers::

            sage: from quiver import *
<<<<<<< HEAD
            sage: Q, d, theta = KroneckerQuiver(), (1, 1), (1, -1)
            sage: X = QuiverModuliSpace(Q, d, theta, condition="semistable")
=======
            sage: Q = KroneckerQuiver()
            sage: X = QuiverModuliSpace(Q, (1, 1), (1, -1), condition="semistable")
>>>>>>> 2d1aafff
            sage: X.poincare_polynomial()
            q + 1
            sage: X.betti_numbers()
            [1, 0, 1]
<<<<<<< HEAD
            sage: Q, d, theta = GeneralizedKroneckerQuiver(3), (2, 3), (1, -1)
            sage: X = QuiverModuliSpace(Q, d, theta, condition="semistable")
=======
            sage: Q = GeneralizedKroneckerQuiver(3)
            sage: X = QuiverModuliSpace(Q, (2, 3), (1, -1), condition="semistable")
>>>>>>> 2d1aafff
            sage: X.betti_numbers()
            [1, 0, 1, 0, 3, 0, 3, 0, 3, 0, 1, 0, 1]

        """
        # TODO is stable = semistable not enough?
        assert self._Q.is_theta_coprime(self._d, self._theta), "need coprimality"
        N = self.dimension()

        K = FunctionField(QQ, "q")
        L = FunctionField(QQ, "v")
        v = L.gen(0)
        ext = K.hom(v**2, L)
        # p is the prime place of the DVR associated with v
        p = v.zeros()[0]

        f = ext(self.poincare_polynomial())
        betti = [f.evaluate(p)]
        for i in range(2 * N):
            f = (f - f.evaluate(p)) / v
            betti = betti + [f.evaluate(p)]

        return betti

    def is_smooth(self) -> bool:
        # if theta-coprime then you can shortcut everything
        # if theta != 0 reduce to theta = 0 using https://mathscinet.ams.org/mathscinet-getitem?mr=1972892 (Adriaenssens--Le Bruyn)
        # if theta = 0, then use https://mathscinet.ams.org/mathscinet-getitem?mr=1929191 (Bocklandt)
        # stable locus
        if self._condition == "stable":
            return True
        if self._Q.is_theta_coprime(self._d, self._theta):
            return True
        # TODO if stable==semistable we are also good?
        else:
            # TODO
            raise NotImplementedError()

    def is_projective(self) -> bool:
        # TODO need more tests
        r"""
        Check whether the moduli space is projective

        EXAMPLES:

        For acyclic quivers the semistable moduli space is always projective::

            sage: from quiver import *
            sage: Q = KroneckerQuiver(3)
            sage: QuiverModuliSpace(Q, (2, 3)).is_projective()
            True

        If we have strictly semistable representations, then the stable moduli space
        is only quasiprojective but not projective::

            sage: QuiverModuliSpace(Q, (3, 3), condition="stable").is_projective()
            False

        """
        # if Q has oriented cycles then the moduli space is projective if it is a point
        if not self._Q.is_acyclic():
            return self.dimension() == 0
        # in the acyclic case the semistable moduli space is always projective
        if self._condition == "semistable":
            return True
        # in the acyclic case the stable moduli space needs semistable == stable
        if self._condition == "stable":
            return self.semistable_equals_stable()

    def picard_rank(self):
        r"""
        Computes the Picard rank of the moduli space.

        We compute this as the Betti number :math:`\mathrm{b}_2`.

        EXAMPLES:

        Kronecker moduli are rank 1::

            sage: from quiver import *
            sage: Q = KroneckerQuiver(3)
            sage: QuiverModuliSpace(Q, (2, 3)).picard_rank()
            1

        """
        assert self.is_smooth and self.is_projective(), "must be smooth and projective"

        return self.betti_numbers()[2]

    def index(self):
        """Computes the index of the moduli space for known cases,
        i.e., the largest integer dividing the canonical divisor in Pic."""
        # TODO this should really be a check for theta belonging to the canonical chamber, rather than being equal to the canonical stability.
        # setup shorthand
        Q, d, theta = self._Q, self._d, self._theta
        if (
            # TODO at the very least check for multiple of canonical
            theta == Q.canonical_stability_parameter(d)
            and Q.is_theta_coprime(d, theta)
            and Q.is_amply_stable(Q, d, theta)
        ):
            # TODO what if theta is rescaled?
            return gcd(Q._to_vector(theta))
        else:
            raise NotImplementedError()

        # TODO ample stability for the canonical stability parameter should be an attribute of the object, so that it is only computed once. Verbatim for many other attributes.

    def mukai_inequality_holds(self):
        # setup shorthand
        Q, d = self._Q, self._d

        return 1 - Q.tits_form(d) >= self.picard_rank() * (self.index() - 1)

    def chow_ring(self, chi=None, chernClasses=None):
        r"""
        Returns the Chow ring of the moduli space.

        INPUT:

        - ``chi`` -- vector of Ints
        - ``chernClasses`` -- list of Strings

        OUTPUT: ring

        EXAMPLES:

        The Kronecker quiver::

            sage: from quiver import *
            sage: Q, d, theta = KroneckerQuiver(), (1, 1), (1, -1)
            sage: X = QuiverModuliSpace(Q, d, theta, condition="semistable")
            sage: chi = (1, 0)
            sage: A = X.chow_ring(chi=chi)
            sage: I = A.defining_ideal()
            sage: [I.normal_basis(i) for i in range(X.dimension()+1)]
            [[1], [x1_1]]


        The 3-Kronecker quiver::

            sage: from quiver import *
            sage: Q, d, theta = GeneralizedKroneckerQuiver(3), (2, 3), (3, -2)
            sage: X = QuiverModuliSpace(Q, d, theta, condition="semistable")
            sage: chi = (-1, 1)
            sage: A = X.chow_ring(chi=chi)
            sage: I = A.defining_ideal()
            sage: [I.normal_basis(i) for i in range(X.dimension()+1)]
            [[1],
            [x1_1],
            [x0_2, x1_1^2, x1_2],
            [x1_1^3, x1_1*x1_2, x1_3],
            [x1_1^2*x1_2, x1_2^2, x1_1*x1_3],
            [x1_2*x1_3],
            [x1_3^2]]

        The 5-subspaces quiver::

            sage: from quiver import *
            sage: Q, d = SubspaceQuiver(5), (1, 1, 1, 1, 1, 2)
            sage: theta = (2, 2, 2, 2, 2, -5)
            sage: X = QuiverModuliSpace(Q, d, theta, condition="semistable")
            sage: chi = (-1, -1, -1, -1, -1, 3)
            sage: A = X.chow_ring(chi=chi)
            sage: I = A.defining_ideal()
            sage: [I.normal_basis(i) for i in range(X.dimension()+1)]
            [[1], [x1_1, x2_1, x3_1, x4_1, x5_1], [x5_2]]

        """
        Q, d, theta = self._Q, self._d, self._theta
        n = Q.number_of_vertices()

        d = Q._coerce_dimension_vector(d)
        theta = Q._coerce_vector(theta)
        # This implementation only works if d is theta-coprime
        # which implies that d is indivisible.
        assert Q.is_theta_coprime(d, theta)

        # if a linearization is not given we compute one here.
        if chi is None:
            [g, m] = extended_gcd(d.list())
            chi = vector(m)
        else:
            chi = Q._coerce_vector(chi)

        # chi must have integer entries
        assert all(QQ(c).denominator() == 1 for c in chi)
        """Make sure that chi has weight one, i.e.,
        provides a retraction for X*(PG) --> X*(G)."""
        assert chi * d == 1

        if chernClasses is None:
            chernClasses = [
                "x%s_%s" % (i, r) for i in range(n) for r in range(1, d[i] + 1)
            ]

        taut = self._QuiverModuli__tautological_presentation(
            inRoots=False, chernClasses=chernClasses
        )
        A, generator, rels = taut["ParentRing"], taut["Generators"], taut["Relations"]

        I = A.ideal(rels) + A.ideal(sum([chi[i] * generator(i, 0) for i in range(n)]))

        return QuotientRing(A, I, names=chernClasses)

    def chern_class_line_bundle(self, eta, chernClasses=None):
        r"""
        Returns the first Chern class of the line bundle

        .. MATH::

            L(\eta) = \bigotimes_{i \in Q_0} \det(U_i)^{-\eta_i},

        where :math:`\eta` is a character of :math:`PG_d`.

        INPUT:

        - ``eta`` -- character of :math:`PG_d` as vector in :math:`\mathbb{Z}Q_0`

        """

        A = self.chow_ring(chi=None, chernClasses=chernClasses)
        n = self._Q.number_of_vertices()
        d = self._d

        return -sum([eta[i] * A.gen(sum([d[j] for j in range(i)])) for i in range(n)])

    def chern_character_line_bundle(self, eta, chernClasses=None):
        r"""
        Computes the Chern character of L(eta).

        The Chern character of a line bundle `L` with first Chern class `x`
        is given by :math:`e^x = 1 + x + \frac{x^2}{2} + \frac{x^3}{6} + \dots`
        """

        N = self.dimension()
        x = self.chern_class_line_bundle(eta, chernClasses=chernClasses)
        return sum([x**i / factorial(i) for i in range(N + 1)])

    def total_chern_class_universal(self, i, chi, chernClasses=None):
        """Gives the total Chern class of the universal bundle U_i(chi)."""

        A = self.chow_ring(chi, chernClasses=chernClasses)
        d = self._d

        return 1 + sum(
            [A.gen(r + sum([d[j] for j in range(i - 1)])) for r in range(d[i - 1])]
        )

    def point_class(self, chi=None, chernClasses=None):
        r"""
        Returns the point class as an expression in Chern classes of the
        :math:`U_i` (``chi``).

        The point class is given as the homogeneous component of degree
        :math:`\mathrm{dim} X` of the expression

        .. MATH::

            \prod_{a \in Q_1} c(U_{t(a)})^{d_{s(a)}} / (\prod_{i \in Q_0} c(U_i)^{d_i})

        EXAMPLES

        :math:`\mathbb{P}^7` as a quiver moduli space
        of a generalized Kronecker quiver::

            sage: from quiver import *
            sage: Q = GeneralizedKroneckerQuiver(8)
            sage: d = (1, 1)
            sage: theta = (1, -1)
            sage: X = QuiverModuliSpace(Q,d,theta,condition="semistable")
            sage: chi = (1, 0)
            sage: X.point_class(chi,chernClasses=['o','h'])
            h^7

        Our favorite 6-fold::

            sage: from quiver import *
            sage: Q = GeneralizedKroneckerQuiver(3)
            sage: d = (2, 3)
            sage: theta = (3, -2)
            sage: X = QuiverModuliSpace(Q,d,theta,condition="semistable")
            sage: chi = (-1, 1)
            sage: X.point_class(chi,chernClasses=['x1','x2','y1','y2','y3'])
            y3^2

        A moduli space of the 5-subspaces quiver;
        it agrees with the blow-up of :math:`\mathbb{P}^2` in 4 points
        in general position::

            sage: from quiver import *
            sage: Q = SubspaceQuiver(5)
            sage: d = (1, 1, 1, 1, 1, 2)
            sage: theta = (2, 2, 2, 2, 2, -5)
            sage: X = QuiverModuliSpace(Q,d,theta,condition="semistable")
            sage: chi = (-1, -1, -1, -1, -1, 3)
            sage: X.point_class(chi,chernClasses=['x1','x2','x3','x4','x5','y','z'])
            1/2*z

        """

        Q, d = self._Q, self._d
        n = Q.number_of_vertices()
        a = Q.adjacency_matrix()
        N = self.dimension()

        d = Q._coerce_dimension_vector(d)

        A = self.chow_ring(chi=chi, chernClasses=chernClasses)
        pi = A.cover()  # The quotient map
        sect = A.lifting_map()  # A choice of a section of pi

        if chi is None:
            [g, m] = extended_gcd(d.list())
            chi = vector(m)
        else:
            chi = Q._coerce_vector(chi)

        my_numerator = prod(
            [
                self.total_chern_class_universal(j + 1, chi, chernClasses=chernClasses)
                ** (d * a.column(j))
                for j in range(n)
            ]
        )
        my_denom = prod(
            [
                self.total_chern_class_universal(i + 1, chi, chernClasses=chernClasses)
                ** d[i]
                for i in range(n)
            ]
        )

        quotient = my_numerator / my_denom

        return pi(sect(quotient).homogeneous_components()[N])

    def degree(self, eta=None, chernClasses=None):
        r"""Computes the degree of the ample line bundle given by eta."""
        # TODO: Need check for ampleness first

        if eta is None:
            eta = self._Q.canonical_stability_parameter(self._d)

        N = self.dimension()
        c = self.chern_class_line_bundle(eta, chernClasses=chernClasses)
        p = self.point_class(chernClasses=chernClasses)

        return c**N / p

    def todd_class(self):
        r"""
        The Todd class of `X` is the Todd class of the tangent bundle.

        For quiver moduli it computes as

        # TODO reference Chow paper

        .. MATH::

            td(X) =
            (\prod_{a:i \to j \in Q_1} \prod_{p=1}^{d_j} \prod_{q=1}^{d_i} Q(t_{j,q} -
            t_{i,p}))/(prod_{i \in Q_0} \prod_{p,q=1}^{d_i} Q(t_{i,q} - t_{i,p}))
        """

        def todd_generating_series(t, n):
            r"""
            We call the series :math:`Q(t) = t/(1-e^{-t})` the Todd generating series.

            The function computes the terms of this series up to degree n."""
            B = [bernoulli(i) for i in range(n + 1)]
            return sum([(-1) ^ i * B[i] / factorial(i) * t ^ i for i in range(n + 1)])

        def truncate(f, n):
            r"""
            Takes an element in a graded ring and discards
            all homogeneous components of degree > n"""
            hom = f.homogeneous_components()
            keyList = [i for i in hom]
            return sum([hom[i] for i in filter(lambda i: i <= n, keyList)])

        raise NotImplementedError()

    # TODO: This is maybe too specific.
    # def diagonal(self, chi=None):
    #     """Computes the class of the diagonal in the Chow ring of X x X where X is the quiver moduli space."""
    #     """It is given by the homogeneous component of degree dim X = 1 - <d,d> of the expression c(F)/C(E), where E = bigoplus_{i in Q_0} U_i^vee boxtimes U_i and F = bigoplus_{a in Q_1} U_{s(a)}^vee boxtimes U_{t(a)} = bigoplus_{i,j in Q_0} (U_i^vee boxtimes U_j)^{a_ij}."""

    #     """
    #     EXAMPLES

    #     P^2 as a quiver moduli space:
    #     sage: from quiver import *
    #     sage: Q = GeneralizedKroneckerQuiver(3)
    #     sage: d = vector([1,1])
    #     sage: theta = vector([1,-1])
    #     sage: X = QuiverModuliSpace(Q,d,theta,condition="semistable")
    #     sage: X.diagonal()
    #     x1_1^2 + x1_1*y1_1 + y1_1^2

    #     """

    #     Q, d, theta = self._Q, self._d, self._theta
    #     n = Q.number_of_vertices()
    #     N = self.dimension()
    #     a = Q.adjacency_matrix()

    #     di = self._QuiverModuli__tautological_presentation()
    #     A = di["Generators"]
    #     I = di["Relations"] + A.ideal(chi)

    #     chernClasses1 = ['x%s_%s'%(i,r) for i in range(1,n+1) for r in range(1,d[i-1]+1)]
    #     chernClasses2 = ['y%s_%s'%(i,r) for i in range(1,n+1) for r in range(1,d[i-1]+1)]
    #     chernClasses = chernClasses1+chernClasses2

    #     AxA = PolynomialRing(QQ,chernClasses)
    #     inclusion1 = A.hom(chernClasses1,AxA)
    #     inclusion2 = A.hom(chernClasses2,AxA)
    #     B = QuotientRing(AxA,inclusion1(I) + inclusion2(I),names=chernClasses)

    #     pi = B.cover() # The quotient map AxA --> B
    #     sect = B.lifting_map() # A choice of a section of pi

    #     chernRoots1 = ['t%s_%s'%(i,r) for i in range(1,n+1) for r in range(1,d[i-1]+1)]
    #     chernRoots2 = ['u%s_%s'%(i,r) for i in range(1,n+1) for r in range(1,d[i-1]+1)]
    #     chernRoots = chernRoots1+chernRoots2
    #     RxR = PolynomialRing(QQ,chernRoots)

    #     def generatorRxR1(i,r):
    #         """Returns generatorRxR1(i,r) = t{i+1}_{r+1}."""
    #         return RxR.gen(r + sum([d[j] for j in range(i)]))

    #     def generatorRxR2(i,r):
    #         """Returns generatorRxR2(i,r) = u{i+1}_{r+1}."""
    #         return RxR.gen(sum([d[j] for j in range(n)]) + r + sum([d[j] for j in range(i)]))

    #     E = SymmetricFunctions(ZZ).e()
    #     elementarySymmetric1 = []
    #     elementarySymmetric2 = []
    #     for i in range(n):
    #         elementarySymmetric1 = elementarySymmetric1 + [E([k]).expand(d[i], alphabet=[generatorRxR1(i,r) for r in range(d[i])]) for k in range(1,d[i]+1)]
    #         elementarySymmetric2 = elementarySymmetric2 + [E([k]).expand(d[i], alphabet=[generatorRxR2(i,r) for r in range(d[i])]) for k in range(1,d[i]+1)]
    #     elementarySymmetric = elementarySymmetric1 + elementarySymmetric2
    #     """Map xi_r to the r-th elementary symmetric function in ti_1,...,ti_{d_i} and yi_r to the same in ui_1,...,ui_{d_i}."""
    #     inclusion = AxA.hom(elementarySymmetric, RxR)

    #     def total_chern_class_boxproduct(i,j):
    #         """Computes the total Chern class of U_i^vee boxtimes U_j"""
    #         c = prod([(1-generatorRxR1(i,r)+generatorRxR2(j,s)) for r in range(d[i]) for s in range(d[j])])
    #         return pi(inclusion.inverse_image(c))

    #     numerator = prod([total_chern_class_boxproduct(i,j)**a[i,j] for i in range(n) for j in range(n)])
    #     denominator = prod([total_chern_class_boxproduct(i,i) for i in range(n)])
    #     quotient = numerator/denominator

    #     return pi(sect(quotient).homogeneous_components()[N])


class QuiverModuliStack(QuiverModuli):
    def __init__(self, Q, d, theta=None, denom=sum, condition="semistable"):
        r"""
        Constructor for a quiver moduli stack.

        This is the quiver moduli space as a stack.

        INPUT:

        - ``Q`` -- quiver

        - ``d`` --- dimension vector

        - ``theta`` -- stability parameter (default: canonical stability parameter)

        - ``denom`` -- denominator for slope stability (default: ``sum``), needs to be
          effective on the simple roots

        - ``condition`` -- whether to include all semistables, or only stables
          (default: "semistable")

        EXAMPLES:

        An example::

            sage: from quiver import *
            sage: Q = KroneckerQuiver(3)
            sage: X = QuiverModuliStack(Q, (2, 3))

        """
        QuiverModuli.__init__(self, Q, d, theta=theta, denom=denom, condition=condition)

    def _repr_(self):
        r""".
        Give a shorthand string presentation for the quiver moduli stack

        EXAMPLES:

        A Kronecker moduli stack::

            sage: from quiver import *
            sage: Q = KroneckerQuiver(3)
            sage: QuiverModuliStack(Q, (2, 3))
            moduli stack of semistable representations, with
            - Q = 3-Kronecker quiver
            - d = (2, 3)
            - θ = (9, -6)

        """
        if self.get_custom_name():
            return self.get_custom_name()

        return super()._QuiverModuli__repr_helper("moduli stack")

    def repr(self):
        r"""
        Give a shorthand string presentation for a quiver moduli stack.

        EXAMPLES:

        A Kronecker moduli spac::

            sage: from quiver import *
            sage: Q = KroneckerQuiver(3)
            sage: QuiverModuliStack(Q, (2, 3))
            moduli stack of semistable representations, with
            - Q = 3-Kronecker quiver
            - d = (2, 3)
            - θ = (9, -6)

        """
        return self._repr_()

    def dimension(self):
        r"""
        Computes the dimension of the moduli stack :math:`[R^{(s)st}/G]`.

        This is the dimension of a quotient stack, thus we use

        .. MATH::

            dim [R^{{\rm (s)st}}/G] = dim R^{{\rm (s)st}} - dim G

        The dimension turns out to be :math:`-\langle d,d\rangle`
        if the (semi-)stable locus is non-empty"""
        # setup shorthand
        Q, d = self._Q, self._d

        if self.is_nonempty():
            return -Q.euler_form(d, d)
        else:
            return -Infinity

    def is_smooth(self) -> bool:
        r"""
        Return whether the stack is smooth.

        The stack is a quotient of a smooth variety, thus it is always smooth.

        EXAMPLES:

        Nothing interesting to see here::

            sage: from quiver import *
            sage: QuiverModuliSpace(KroneckerQuiver(3), (2, 3)).is_smooth()
            True
        """
        return True

    def motive(self):
        r"""Gives an expression for the motive of the semistable moduli stack

        This really lives inside an appropriate localization of K_0(Var), but it only
        involves the Lefschetz class.

        EXAMPLES:

        Loop quivers::

            sage: from quiver import *
            sage: Q, d, theta = LoopQuiver(0), (2, ), (0, )
            sage: X = QuiverModuliStack(Q, d, theta, condition="semistable")
            sage: X.motive()
            1/(L^4 - L^3 - L^2 + L)
            sage: Q, d, theta = LoopQuiver(1), (2, ), (0, )
            sage: X = QuiverModuliStack(Q, d, theta, condition="semistable")
            sage: X.motive()
            L^3/(L^3 - L^2 - L + 1)

        The 3-Kronecker quiver::

            sage: Q, d, theta = GeneralizedKroneckerQuiver(3), (2, 3), (3, -2)
            sage: X = QuiverModuliStack(Q, d, theta, condition="semistable")
            sage: X.motive()
            (-L^6 - L^5 - 3*L^4 - 3*L^3 - 3*L^2 - L - 1)/(L - 1)
        """
        # only for semistable.
        # for stable, we don't know what the motive is: it's not pure in general.
        assert self._condition == "semistable"

        # setup shorthand
        Q, d, theta = self._Q, self._d, self._theta
        d = Q._coerce_dimension_vector(d)

<<<<<<< HEAD
        d = Q._coerce_dimension_vector(d)
        theta = Q._coerce_vector(theta)

        # TODO allow some other ring?
=======
>>>>>>> 2d1aafff
        K = FunctionField(QQ, "L")
        L = K.gen(0)

        if theta == Q.zero_vector():
            return L ** (-Q.tits_form(d)) / prod(
                prod(1 - L ** (-nu) for nu in range(1, d[i] + 1))
                for i in range(Q.number_of_vertices())
            )

        # start with all subdimension vectors
        ds = Q.all_subdimension_vectors(d, proper=True, nonzero=True)
        # only consider those of greater slope
        ds = list(filter(lambda e: Q.slope(e, theta) > Q.slope(d, theta), ds))
        # put zero and ``d`` back in and sort them conveniently
        ds = ds + [Q.zero_vector(), d]
        ds.sort(key=(lambda e: Q._deglex_key(e, b=max(d) + 1)))

        # Now define a matrix T of size NxN whose entry at position (i,j) is
        # L^<e-f,e>*mot(f-e) if e = I[i] is a subdimension vector of f = I[j]
        # and 0 otherwise
        T = matrix(K, len(ds))
        for i, j in UnorderedTuples(range(len(ds)), 2):
            e, f = ds[i], ds[j]
            if not Q.is_subdimension_vector(e, f):
                continue

            T[i, j] = (
                L ** (Q.euler_form(e - f, e))
                * QuiverModuliStack(
                    Q, f - e, Q.zero_vector(), condition="semistable"
                ).motive()
            )

        # solve system of linear equations T*x = e_N
        # and extract entry 0 of the solution x.
        y = zero_vector(len(ds))
        y[len(ds) - 1] = 1
        x = T.solve_right(y)

        return x[0]

    def chow_ring(self, chernClasses=None):
        r"""Returns the Chow ring of the quotient stack.

        INPUT:

        - ``chernClasses``: list of Strings

        OUTPUT: ring
        """
        # setup shorthand
        Q, d = self._Q, self._d

        # TODO there is very similar code earlier
        if chernClasses is None:
            chernClasses = [
                "x%s_%s" % (i, r)
                for i in range(Q.number_of_vertices())
                for r in range(1, d[i] + 1)
            ]

        taut = self._QuiverModuli__tautological_presentation(
            inRoots=False, chernClasses=chernClasses
        )
        A, _, rels = taut["ParentRing"], taut["Generators"], taut["Relations"]

        return QuotientRing(A, A.ideal(rels), names=chernClasses)


def extended_gcd(x):
    r"""
    Computes the gcd and the Bezout coefficients of a list of integers.

    This exists for two integers but there seems to be no implementation for more.

    EXAMPLES:

    An example with 3 integers::

        sage: from quiver import *
        sage: extended_gcd([4, 6, 8])
        [2, [-1, 1, 0]]
    """
    n = len(x)
    if n == 1:
        return [x, [1]]
    if n == 2:
        (g, a, b) = xgcd(x[0], x[1])
        return [g, [a, b]]
    if n > 2:
        (g, a, b) = xgcd(x[0], x[1])
        y = [g] + [x[i] for i in range(2, n)]
        [d, c] = extended_gcd(y)
        m = [c[0] * a, c[0] * b] + [c[i] for i in range(1, n - 1)]
        return [d, m]<|MERGE_RESOLUTION|>--- conflicted
+++ resolved
@@ -2035,24 +2035,14 @@
         Some Kronecker quivers::
 
             sage: from quiver import *
-<<<<<<< HEAD
-            sage: Q, d, theta = KroneckerQuiver(), (1, 1), (1, -1)
-            sage: X = QuiverModuliSpace(Q, d, theta, condition="semistable")
-=======
             sage: Q = KroneckerQuiver()
             sage: X = QuiverModuliSpace(Q, (1, 1), (1, -1), condition="semistable")
->>>>>>> 2d1aafff
             sage: X.poincare_polynomial()
             q + 1
             sage: X.betti_numbers()
             [1, 0, 1]
-<<<<<<< HEAD
-            sage: Q, d, theta = GeneralizedKroneckerQuiver(3), (2, 3), (1, -1)
-            sage: X = QuiverModuliSpace(Q, d, theta, condition="semistable")
-=======
             sage: Q = GeneralizedKroneckerQuiver(3)
             sage: X = QuiverModuliSpace(Q, (2, 3), (1, -1), condition="semistable")
->>>>>>> 2d1aafff
             sage: X.betti_numbers()
             [1, 0, 1, 0, 3, 0, 3, 0, 3, 0, 1, 0, 1]
 
@@ -2654,13 +2644,10 @@
         Q, d, theta = self._Q, self._d, self._theta
         d = Q._coerce_dimension_vector(d)
 
-<<<<<<< HEAD
         d = Q._coerce_dimension_vector(d)
         theta = Q._coerce_vector(theta)
 
         # TODO allow some other ring?
-=======
->>>>>>> 2d1aafff
         K = FunctionField(QQ, "L")
         L = K.gen(0)
 
