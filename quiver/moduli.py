--- conflicted
+++ resolved
@@ -282,9 +282,6 @@
         return self._theta
 
     def denominator(self):
-<<<<<<< HEAD
-        return self._denom
-=======
         r"""
         Returns the denominator of the slope function used to define the moduli space.
 
@@ -302,8 +299,7 @@
             sage: X = QuiverModuliSpace(Q, [2, 3]); X.denominator()
             <built-in function sum>
         """
-        return self._denominator
->>>>>>> b5f3f764
+        return self._denom
 
     def is_nonempty(self) -> bool:
         r"""
@@ -1584,11 +1580,10 @@
 
         raise NotImplementedError()
 
-
     def chow_ring(self):
         r"""
         Returns the Chow ring of the moduli space.
-        
+
         Abstract method, see the concrete implementations for details.
 
         .. SEEALSO:: :meth:`QuiverModuliSpace.chow_ring`
@@ -1886,6 +1881,7 @@
             raise NotImplementedError()
 
         # TODO ample stability for the canonical stability parameter should be an attribute of the object, so that it is only computed once. Verbatim for many other attributes.
+
     def mukai_inequality_holds(self):
         # setup shorthand
         Q, d = self._Q, self._d
