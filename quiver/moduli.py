--- conflicted
+++ resolved
@@ -2068,26 +2068,14 @@
         For acyclic quivers the semistable moduli space is always projective::
 
             sage: from quiver import *
-<<<<<<< HEAD
-            sage: Q, d, theta = GeneralizedKroneckerQuiver(3), (2, 3), (3, -2)
-            sage: X = QuiverModuliSpace(Q, d, theta, condition="stable")
-            sage: X.is_projective()
-=======
             sage: Q = KroneckerQuiver(3)
             sage: QuiverModuliSpace(Q, (2, 3)).is_projective()
->>>>>>> 28dabac0
             True
 
         If we have strictly semistable representations, then the stable moduli space
         is only quasiprojective but not projective::
 
-<<<<<<< HEAD
-            sage: Q, d, theta = GeneralizedKroneckerQuiver(3), (3, 3), (1, -1)
-            sage: X = QuiverModuliSpace(Q, d, theta, condition="stable")
-            sage: X.is_projective()
-=======
             sage: QuiverModuliSpace(Q, (3, 3), condition="stable").is_projective()
->>>>>>> 28dabac0
             False
 
         """
