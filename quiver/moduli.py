from itertools import combinations_with_replacement, product

from sage.arith.misc import bernoulli, factorial, gcd, xgcd
from sage.combinat.partition import Partitions
from sage.combinat.permutation import Permutations
from sage.combinat.schubert_polynomial import SchubertPolynomialRing
from sage.combinat.sf.sf import SymmetricFunctions
from sage.matrix.constructor import matrix
from sage.misc.functional import (
    denominator as sage_denominator,  # TODO not the best name
)
from sage.misc.misc_c import prod
from sage.modules.free_module_element import vector
from sage.rings.function_field.constructor import FunctionField
from sage.rings.infinity import Infinity
from sage.rings.integer_ring import ZZ
from sage.rings.polynomial.polynomial_ring_constructor import PolynomialRing
from sage.rings.polynomial.term_order import TermOrder
from sage.rings.quotient_ring import QuotientRing
from sage.rings.rational_field import QQ
from sage.structure.element import Element

from quiver import Quiver

"""Defines how permutations are multiplied."""
Permutations.options(mult="r2l")


class QuiverModuli(Element):
    def __init__(self, Q, d, theta=None, denom=sum, condition="semistable"):
        r"""
        Constructor for an abstract quiver moduli space.

        This base class contains everything that is common between
        - quiver moduli spaces, i.e., varieties
        - quiver moduli stacks

        INPUT:

        - ``Q`` -- quiver

        - ``d`` --- dimension vector

        - ``theta`` -- stability parameter (default: canonical stability parameter)

        - ``denom`` -- denominator for slope stability (default: ``sum``), needs to be
          effective on the simple roots

        - ``condition`` -- whether to include all semistables, or only stables
          (default: "semistable")

        See :class:`QuiverModuliSpace` and :class:`QuiverModuliStack` for more details.

        EXAMPLES:

        We can instantiate an abstract quiver moduli space::

            sage: from quiver import *
            sage: Q = KroneckerQuiver(3)
            sage: X = QuiverModuli(Q, (2, 3))
            sage: X
            abstract moduli of semistable representations, with
            - Q = 3-Kronecker quiver
            - d = (2, 3)
            - θ = (9, -6)

        It has functionality common to both varieties and stacks, i.e., when it really
        concerns something involving the representation variety::

            sage: X.all_harder_narasimhan_types()
            [((1, 0), (1, 1), (0, 2)),
             ((1, 0), (1, 2), (0, 1)),
             ((1, 0), (1, 3)),
             ((1, 1), (1, 2)),
             ((2, 0), (0, 3)),
             ((2, 1), (0, 2)),
             ((2, 2), (0, 1)),
             ((2, 3),)]

        But things like dimension depend on whether we consider it as a variety or as
        a stack, and thus these are not implemented::

            sage: X.dimension()
            Traceback (most recent call last):
            ...
            NotImplementedError
        """
        if theta is None:
            theta = Q.canonical_stability_parameter(d)

        assert Q._is_dimension_vector(d), "``d`` needs to be a dimension vector"
        assert Q._is_vector(theta), "`theta` needs to be a stability parameter"
        assert condition in [
            "semistable",
            "stable",
        ], "condition needs to be (semi)stable"
        assert all(
            denom(Q._coerce_dimension_vector(Q.simple_root(i))) > 0
            for i in Q.vertices()
        ), "denominator needs to be effective"

        self._Q = Q
        self._d = d
        self._theta = theta
        self._denom = denom
        self._condition = condition

    def __repr_helper(self, description):
        r"""
        Standard format for shorthand string presentation.

        EXAMPLES:

        A Kronecker moduli space with non-standard description::

            sage: from quiver import *
            sage: Q = KroneckerQuiver(3)
            sage: X = QuiverModuli(Q, (2, 3))
            sage: print(X._QuiverModuli__repr_helper("Kronecker moduli space"))
            Kronecker moduli space of semistable representations, with
            - Q = 3-Kronecker quiver
            - d = (2, 3)
            - θ = (9, -6)
        """
        output = "{} of {} representations, with".format(description, self._condition)
        output += "\n- Q = {}\n- d = {}\n- θ = {}".format(
            self._Q.repr(), self._d, self._theta
        )

        return output

    def _repr_(self):
        r"""
        Give a shorthand string presentation for an abstract quiver moduli space.

        EXAMPLES:

        A Kronecker moduli space::

            sage: from quiver import *
            sage: Q = KroneckerQuiver(3)
            sage: QuiverModuli(Q, (2, 3))
            abstract moduli of semistable representations, with
            - Q = 3-Kronecker quiver
            - d = (2, 3)
            - θ = (9, -6)
        """
        if self.get_custom_name():
            return self.get_custom_name()

        return self.__repr_helper("abstract moduli")

    def repr(self):
        r"""
        Give a shorthand string presentation for an abstract quiver moduli space.

        EXAMPLES:

        A Kronecker moduli space::

            sage: from quiver import *
            sage: Q = KroneckerQuiver(3)
            sage: QuiverModuli(Q, (2, 3))
            abstract moduli of semistable representations, with
            - Q = 3-Kronecker quiver
            - d = (2, 3)
            - θ = (9, -6)
        """
        return self._repr_()

    def to_space(self):
        r"""
        Make the abstract quiver moduli a variety.

        This is an explicit way of casting an abstract :class:`QuiverModuli`
        to a :class:`QuiverModuliSpace`.

        EXAMPLES:

        From an abstract quiver moduli to a space::

            sage: from quiver import *
            sage: Q = KroneckerQuiver(3)
            sage: X = QuiverModuli(Q, (2, 3))
            sage: X.to_space()
            moduli space of semistable representations, with
            - Q = 3-Kronecker quiver
            - d = (2, 3)
            - θ = (9, -6)

        From a stack to a space::

            sage: X = QuiverModuliStack(Q, (2, 3))
            sage: X.to_space()
            moduli space of semistable representations, with
            - Q = 3-Kronecker quiver
            - d = (2, 3)
            - θ = (9, -6)
        """
        return QuiverModuliSpace(
            self._Q, self._d, self._theta, self._denom, self._condition
        )

    def to_stack(self):
        r"""
        Make the abstract quiver moduli a stack.

        This is an explicit way of casting an abstract :class:`QuiverModuli`
        to a :class:`QuiverModuliStack`.

        EXAMPLES:

        From an abstract quiver moduli to a stack::

            sage: from quiver import *
            sage: Q = KroneckerQuiver(3)
            sage: X = QuiverModuli(Q, (2, 3))
            sage: X.to_stack()
            moduli stack of semistable representations, with
            - Q = 3-Kronecker quiver
            - d = (2, 3)
            - θ = (9, -6)

        From a space to a stack::

            sage: X = QuiverModuliSpace(Q, (2, 3))
            sage: X.to_stack()
            moduli stack of semistable representations, with
            - Q = 3-Kronecker quiver
            - d = (2, 3)
            - θ = (9, -6)
        """
        return QuiverModuliStack(
            self._Q, self._d, self._theta, self._denom, self._condition
        )

    def quiver(self):
        r"""
        Returns the quiver of the moduli space.

        OUTPUT: the underlying quiver as an instance of the :class:`Quiver` class

        EXAMPLES:

        The quiver of a Kronecker moduli space::

            sage: from quiver import *
            sage: Q = GeneralizedKroneckerQuiver(3)
            sage: X = QuiverModuli(Q, (2, 3))
            sage: Q == X.quiver()
            True
        """
        return self._Q

    def dimension_vector(self):
        r"""
        Returns the dimension vector of the moduli space.

        OUTPUT: the dimension vector

        EXAMPLES:

        The dimension vector of a Kronecker moduli space::

            sage: from quiver import *
            sage: Q = GeneralizedKroneckerQuiver(3)
            sage: X = QuiverModuli(Q, (2, 3))
            sage: X.dimension_vector()
            (2, 3)

        The dimension vector is stored in the same format as it was given::

            sage: Q = Quiver.from_string("foo---bar", forget_labels=False)
            sage: X = QuiverModuli(Q, {"foo": 2, "bar": 3})
            sage: X.dimension_vector()
            {'bar': 3, 'foo': 2}
        """
        return self._d

    def stability_parameter(self):
        r"""
        Returns the stability parameter of the moduli space.

        OUTPUT: the stability parameter

        EXAMPLES:

        The stability parameter of a Kronecker moduli space::

            sage: from quiver import *
            sage: Q = GeneralizedKroneckerQuiver(3)
            sage: X = QuiverModuli(Q, (2, 3), (3, -2))
            sage: X.stability_parameter()
            (3, -2)

        The stability parameter is stored in the same format as it was given::

            sage: Q = Quiver.from_string("foo---bar", forget_labels=False)
            sage: d, theta = {"foo": 2, "bar": 3}, {"foo": 3, "bar": -2}
            sage: X = QuiverModuliSpace(Q, d, theta);
            sage: X.stability_parameter()
            {'bar': -2, 'foo': 3}
        """
        return self._theta

    def denominator(self):
        r"""
        Returns the denominator of the slope function :math:`\mu_{\theta}`.

        OUTPUT: the denominator as a function

        EXAMPLES:

        The 3-Kronecker quiver::

            sage: from quiver import *
            sage: Q = GeneralizedKroneckerQuiver(3)
            sage: X = QuiverModuliSpace(Q, (2, 3))
            sage: X.denominator()
            <built-in function sum>
        """
        return self._denom

    def is_nonempty(self) -> bool:
        r"""
        Checks if the moduli space is nonempty.

        OUTPUT: whether there exist stable/semistable representations, according
        to the condition

        EXAMPLES:

        The 3-Kronecker quiver for `d = (2, 3)` has stable representations::

            sage: from quiver import *
            sage: Q, d = GeneralizedKroneckerQuiver(3), [2, 3]
            sage: X = QuiverModuliSpace(Q, d, condition="stable"); X.is_nonempty()
            True

        The Jordan quiver does not have stable representations, but it has semistable
        ones::

            sage: Q = JordanQuiver()
            sage: X = QuiverModuliSpace(Q, [3], condition="stable")
            sage: X.is_nonempty()
            False
            sage: X = QuiverModuliSpace(Q, [3], condition="semistable")
            sage: X.is_nonempty()
            True
        """
        if self._condition == "stable":
            return self._Q.has_stable_representation(self._d, self._theta)
        if self._condition == "semistable":
            return self._Q.has_semistable_representation(self._d, self._theta)

    """
    Harder--Narasimhan stratification
    """

    def all_harder_narasimhan_types(self, proper=False, sorted=False):
        r"""
        Returns the list of all Harder--Narasimhan types.

        A Harder--Narasimhan (HN) type of `d` with respect to :math:`\theta`
        is a sequence :math:`{\bf d}^* = ({\bf d}^1,...,{\bf d}^s)` of dimension vectors
        such that

        - :math:`{\bf d}^1 + ... + {\bf d}^s = {\bf d}`
        - :math:`\mu_{\theta}({\bf d}^1) > ... > \mu_{\theta}({\bf d}^s)`
        - Every :math:`{\bf d}^k` is :math:`\theta`-semistable.

        INPUT:

        - ``proper`` -- (default: False) whether to exclude the HN-type corresponding
          to the stable locus

        - ``sorted`` -- (default: False) whether to sort the HN-types according to the
          given slope

        OUTPUT: list of tuples of dimension vectors encoding HN-types

        EXAMPLES:

        The 3-Kronecker quiver::

            sage: from quiver import *
            sage: Q = GeneralizedKroneckerQuiver(3)
            sage: X = QuiverModuliSpace(Q, (2, 3))
            sage: X.all_harder_narasimhan_types()
            [((1, 0), (1, 1), (0, 2)),
             ((1, 0), (1, 2), (0, 1)),
             ((1, 0), (1, 3)),
             ((1, 1), (1, 2)),
             ((2, 0), (0, 3)),
             ((2, 1), (0, 2)),
             ((2, 2), (0, 1)),
             ((2, 3),)]
            sage: X.all_harder_narasimhan_types(proper=True)
            [((1, 0), (1, 1), (0, 2)),
             ((1, 0), (1, 2), (0, 1)),
             ((1, 0), (1, 3)),
             ((1, 1), (1, 2)),
             ((2, 0), (0, 3)),
             ((2, 1), (0, 2)),
             ((2, 2), (0, 1))]
            sage: d = (2, 3)
            sage: theta = -Q.canonical_stability_parameter(d)
            sage: Y = QuiverModuliSpace(Q, d, theta)
            sage: Y.all_harder_narasimhan_types()
            [((0, 3), (2, 0))]

        A 3-vertex quiver::

            sage: from quiver import *
            sage: Q = ThreeVertexQuiver(2, 3, 4)
            sage: Z = QuiverModuliSpace(Q, (2, 3, 2))
            sage: Z.all_harder_narasimhan_types()
            [((0, 1, 0), (1, 2, 1), (1, 0, 1)),
             ((0, 1, 0), (2, 0, 1), (0, 2, 1)),
             ((0, 1, 0), (2, 1, 1), (0, 1, 1)),
             ((0, 1, 0), (2, 2, 1), (0, 0, 1)),
             ((0, 1, 0), (2, 2, 2)),
             ((0, 2, 0), (1, 1, 1), (1, 0, 1)),
             ((0, 2, 0), (2, 0, 1), (0, 1, 1)),
             ((0, 2, 0), (2, 1, 1), (0, 0, 1)),
             ((0, 2, 0), (2, 1, 2)),
             ((0, 3, 0), (2, 0, 1), (0, 0, 1)),
             ((0, 3, 0), (2, 0, 2)),
             ((1, 0, 0), (0, 1, 0), (1, 0, 1), (0, 2, 1)),
             ((1, 0, 0), (0, 1, 0), (1, 1, 1), (0, 1, 1)),
             ((1, 0, 0), (0, 1, 0), (1, 2, 1), (0, 0, 1)),
             ((1, 0, 0), (0, 1, 0), (1, 2, 2)),
             ((1, 0, 0), (0, 2, 0), (1, 0, 1), (0, 1, 1)),
             ((1, 0, 0), (0, 2, 0), (1, 1, 1), (0, 0, 1)),
             ((1, 0, 0), (0, 2, 0), (1, 1, 2)),
             ((1, 0, 0), (0, 3, 0), (1, 0, 1), (0, 0, 1)),
             ((1, 0, 0), (0, 3, 0), (1, 0, 2)),
             ((1, 0, 0), (0, 3, 1), (1, 0, 1)),
             ((1, 0, 0), (1, 1, 0), (0, 1, 0), (0, 1, 1), (0, 0, 1)),
             ((1, 0, 0), (1, 1, 0), (0, 1, 0), (0, 1, 2)),
             ((1, 0, 0), (1, 1, 0), (0, 2, 0), (0, 0, 2)),
             ((1, 0, 0), (1, 1, 0), (0, 2, 1), (0, 0, 1)),
             ((1, 0, 0), (1, 1, 0), (0, 2, 2)),
             ((1, 0, 0), (1, 1, 1), (0, 2, 1)),
             ((1, 0, 0), (1, 2, 0), (0, 1, 0), (0, 0, 2)),
             ((1, 0, 0), (1, 2, 0), (0, 1, 1), (0, 0, 1)),
             ((1, 0, 0), (1, 2, 0), (0, 1, 2)),
             ((1, 0, 0), (1, 2, 1), (0, 1, 1)),
             ((1, 0, 0), (1, 3, 1), (0, 0, 1)),
             ((1, 0, 0), (1, 3, 2)),
             ((1, 1, 0), (0, 1, 0), (1, 0, 1), (0, 1, 1)),
             ((1, 1, 0), (0, 1, 0), (1, 1, 1), (0, 0, 1)),
             ((1, 1, 0), (0, 1, 0), (1, 1, 2)),
             ((1, 1, 0), (0, 2, 0), (1, 0, 1), (0, 0, 1)),
             ((1, 1, 0), (0, 2, 0), (1, 0, 2)),
             ((1, 1, 0), (1, 0, 1), (0, 2, 1)),
             ((1, 1, 0), (1, 1, 1), (0, 1, 1)),
             ((1, 1, 0), (1, 2, 0), (0, 0, 2)),
             ((1, 1, 0), (1, 2, 1), (0, 0, 1)),
             ((1, 1, 0), (1, 2, 2)),
             ((1, 2, 0), (0, 1, 0), (1, 0, 1), (0, 0, 1)),
             ((1, 2, 0), (0, 1, 0), (1, 0, 2)),
             ((1, 2, 0), (1, 0, 1), (0, 1, 1)),
             ((1, 2, 0), (1, 1, 1), (0, 0, 1)),
             ((1, 2, 0), (1, 1, 2)),
             ((1, 2, 1), (1, 1, 1)),
             ((1, 3, 1), (1, 0, 1)),
             ((2, 0, 0), (0, 1, 0), (0, 2, 1), (0, 0, 1)),
             ((2, 0, 0), (0, 1, 0), (0, 2, 2)),
             ((2, 0, 0), (0, 2, 0), (0, 1, 1), (0, 0, 1)),
             ((2, 0, 0), (0, 2, 0), (0, 1, 2)),
             ((2, 0, 0), (0, 2, 1), (0, 1, 1)),
             ((2, 0, 0), (0, 3, 0), (0, 0, 2)),
             ((2, 0, 0), (0, 3, 1), (0, 0, 1)),
             ((2, 0, 0), (0, 3, 2)),
             ((2, 0, 1), (0, 3, 1)),
             ((2, 1, 0), (0, 1, 0), (0, 1, 1), (0, 0, 1)),
             ((2, 1, 0), (0, 1, 0), (0, 1, 2)),
             ((2, 1, 0), (0, 2, 0), (0, 0, 2)),
             ((2, 1, 0), (0, 2, 1), (0, 0, 1)),
             ((2, 1, 0), (0, 2, 2)),
             ((2, 1, 1), (0, 2, 1)),
             ((2, 2, 0), (0, 1, 0), (0, 0, 2)),
             ((2, 2, 0), (0, 1, 1), (0, 0, 1)),
             ((2, 2, 0), (0, 1, 2)),
             ((2, 2, 1), (0, 1, 1)),
             ((2, 3, 0), (0, 0, 2)),
             ((2, 3, 1), (0, 0, 1)),
             ((2, 3, 2),)]
        """
        d = self._Q._coerce_dimension_vector(self._d)
        theta = self._Q._coerce_vector(self._theta)

        all_types = self._Q._all_harder_narasimhan_types(
            d, theta, denom=self._denom, sorted=sorted
        )
        if proper and (d,) in all_types:
            all_types.remove((d,))

        return all_types

    def is_harder_narasimhan_type(self, dstar) -> bool:
        r"""
        Checks if ``dstar`` is a Harder--Narasimhan type.

        A Harder--Narasimhan (HN) type of `d` with respect to :math:`\theta`
        is a sequence :math:`{\bf d}^* = ({\bf d}^1,...,{\bf d}^s)` of dimension vectors
        such that

        - :math:`{\bf d}^1 + ... + {\bf d}^s = {\bf d}`
        - :math:`\mu_{\theta}({\bf d}^1) > ... > \mu_{\theta}({\bf d}^s)`
        - Every :math:`{\bf d}^k` is :math:`\theta`-semistable.

        INPUT:

        - ``dstar`` -- list of dimension vectors

        OUTPUT: whether ``dstar`` is a valid HN type for the moduli space

        EXAMPLES:

        The 3-Kronecker quiver::

            sage: from quiver import *
            sage: Q = GeneralizedKroneckerQuiver(3)
            sage: X = QuiverModuliSpace(Q, [2, 3], [1, 0])
            sage: HNs = X.all_harder_narasimhan_types()
            sage: all(X.is_harder_narasimhan_type(dstar) for dstar in HNs)
            True
            sage: dstar = [(1, 0), (1, 0), (0, 3)]
            sage: X.is_harder_narasimhan_type(dstar)
            False
            sage: X.is_harder_narasimhan_type([Q.zero_vector()])
            False
        """
        # setup shorthand
        Q, d, theta, denom = (
            self._Q,
            self._d,
            self._theta,
            self._denom,
        )

        assert all(
            Q._is_dimension_vector(di) for di in dstar
        ), "elements of ``dstar`` need to be dimension vectors"

        dstar = list(map(lambda di: Q._coerce_dimension_vector(di), dstar))

        # first condition: sum to dimension vector
        if Q._coerce_dimension_vector(d) != sum(dstar):
            return False

        # second condition: decreasing slopes
        if not all(
            (
                Q.slope(dstar[i], theta, denom=denom)
                > Q.slope(dstar[i + 1], theta, denom=denom)
            )
            for i in range(len(dstar) - 1)
        ):
            return False

        # third condition
        if not all(
            Q.has_semistable_representation(di, theta, denom=denom) for di in dstar
        ):
            return False

        return True

    def codimension_of_harder_narasimhan_stratum(self, dstar, secure=False):
        r"""
        Computes the codimension of the HN stratum of ``dstar``
        inside the representation variety :math:`R(Q,d)`.

        INPUT:

        - ``dstar`` -- the HN type as a list of dimension vectors

        - ``secure`` -- whether to first check it is an HN-type (default: False)

        OUTPUT: codimension as an integer

        By default, the method does not check if ``dstar`` is a valid HN type.
        This can be enabled by passing ``secure=True``.

        The codimension of the HN stratum of :math:`d^* = (d^1,...,d^s)` is given by

        .. MATH::

            - \sum_{k < l} \langle {\bf d}^k,{\bf d}^l\rangle

        INPUT:

        - ``dstar`` -- list of dimension vectors

        - ``secure`` -- whether to check ``dstar`` is an HN-type (default: False)

        OUTPUT: codimension of the HN-stratum

        EXAMPLES:

        The 3-Kronecker quiver::

            sage: from quiver import *
            sage: Q, d = GeneralizedKroneckerQuiver(3), vector([2,3])
            sage: theta = vector([1,0])
            sage: X = QuiverModuliSpace(Q, d, theta)
            sage: HNs = X.all_harder_narasimhan_types()
            sage: [X.codimension_of_harder_narasimhan_stratum(dstar) for dstar in HNs]
            [12, 9, 8, 3, 18, 10, 4, 0]

        """
        Q = self._Q

        assert all(
            Q._is_dimension_vector(di) for di in dstar
        ), "elements of ``dstar`` need to be dimension vectors"

        if secure:
            assert self.is_harder_narasimhan_type(dstar), "``dstar`` must be HN-type"

        return -sum(
            Q.euler_form(dstar[k], dstar[l])
            for k in range(len(dstar) - 1)
            for l in range(k + 1, len(dstar))
        )

    def codimension_unstable_locus(self):
        r"""
        Computes codimension of the unstable locus inside the representation variety.

        This is the minimum of the codimensions of the proper Harder--Narasimhan strata
        of the representation variety.

        OUTPUT: codimension of the unstable locus

        EXAMPLES:

        The 3-Kronecker quiver::

            sage: from quiver import *
            sage: Q = GeneralizedKroneckerQuiver(3)
            sage: X = QuiverModuliSpace(Q, [2, 3], [1, 0])
            sage: X.codimension_unstable_locus()
            3

        A 3-vertex quiver::

            sage: Q = ThreeVertexQuiver(1,6,1)
            sage: X = QuiverModuliSpace(Q, [1, 6, 6])
            sage: X.codimension_unstable_locus()
            1

        The :math:`\mathrm{A}_2` quiver is of finite type::

            sage: Q = GeneralizedKroneckerQuiver(1)
            sage: X = QuiverModuliSpace(Q, [2, 3], [1, 0])
            sage: X.codimension_unstable_locus()
            0

        """
        HNs = self.all_harder_narasimhan_types(proper=True)

        # note that while the HN types and strata depend on the denominator
        # the maximum of their codimensions does not
        return min(
            self.codimension_of_harder_narasimhan_stratum(dstar, secure=False)
            for dstar in HNs
        )

    """
    Luna
    """

    def all_luna_types(self, exclude_generic=False):
        r"""
        Returns the unordered list of all Luna types of d for theta.

        OUTPUT: list of tuples containing Int-vector and Int

        The Luna stratification of the representation variety concerns the étale-local
        structure of the moduli space of semistable quiver representations. It is
        studied in MR1972892_, and for more details one is referred there.

        .. _MR1972892: https://mathscinet.ams.org/mathscinet/relay-station?mr=1972892

        A Luna type of :math:`{\bf d}` for :math:`\theta` is an unordered sequence
        :math:`(({\bf d}^1,m_1),...,({\bf d}^s,m_s))` of dimension vectors
        :math:`{\bf d}^k` and positive integers :math:`m_k` such that

        - :math:`m_1{\bf d}^1 + ... + m_s{\bf d}^s = {\bf d}`
        - :math:`\mu_{\theta}({\bf d}^k) = \mu_{\theta}({\bf d})`
        - All :math:`{\bf d}^k` admit a :math:`\theta`-stable representation

        We implement it as follows.

        A Luna type for us is a dictionary
        ``{d^1: p_1^1,..., d^s: p_s^1,..., d_s: p_s^t}``
        of dimension vectors :math:`{\bf d}^k` and non-empty partitions :math:`p^k`
        such that

        # TODO why are we using partitions? why is there a ``t`` in ``p_s^t``?

        .. MATH::

            |p_1^1|{\bf d}^1 + ... + |p_s^t|{\bf d}^s = {\bf d}

        ALGORITHM:

        The way we compute the Luna types of a quiver moduli space is taken from
        Section 4 in MR2511752_.

        .. _MR2511752: https://mathscinet.ams.org/mathscinet/relay-station?mr=2511752

        INPUT:

        - ``exclude_generic`` -- whether to include the generic Luna type ``{d: [1]}``
          (default: False)

        EXAMPLES:

        The Kronecker quiver::

            sage: from quiver import *
            sage: Q = KroneckerQuiver()
            sage: X = QuiverModuliSpace(Q, (3, 3), (1, -1))
            sage: X.all_luna_types()
            [{(1, 1): [3]}, {(1, 1): [2, 1]}, {(1, 1): [1, 1, 1]}]

        The 3-Kronecker quiver::

            sage: from quiver import *
            sage: Q = GeneralizedKroneckerQuiver(3)
            sage: X = QuiverModuliSpace(Q, (3, 3), (1, -1))
            sage: X.all_luna_types()
            [{(3, 3): [1]},
             {(1, 1): [1], (2, 2): [1]},
             {(1, 1): [3]},
             {(1, 1): [2, 1]},
             {(1, 1): [1, 1, 1]}]

        The zero vector::

            sage: from quiver import *
            sage: Q = KroneckerQuiver()
            sage: X = QuiverModuliSpace(Q, (0, 0), (1, -1))
            sage: X.all_luna_types()
            [{(0, 0): [1]}]

        """
        # setup shorthand
        Q, d, theta, denom = (
            self._Q,
            self._d,
            self._theta,
            self._denom,
        )

        d = Q._coerce_dimension_vector(d)

        if d == Q.zero_vector():
            # Q.zero_vector() can't be hashed a priori
            z = Q._coerce_vector(Q.zero_vector())
            return [{z: [1]}]

        # we will build all possible Luna types from the bottom up
        Ls = []

        # start with all subdimension vectors
        ds = Q.all_subdimension_vectors(d, nonzero=True, forget_labels=True)
        # look for subdimension vectors with the same slope as ``d``
        # and which admit a stable representation:
        # this encodes the second and third condition in the definition
        same_slope = filter(
            lambda e: Q.slope(e, theta, denom=denom) == Q.slope(d, theta, denom=denom)
            and Q.has_stable_representation(e, theta, denom=denom),
            ds,
        )
        same_slope = list(same_slope)

        # bounds how long a Luna type can be
        bound = (sum(d) / min(sum(e) for e in same_slope)).ceil()

        for i in range(1, bound + 1):
            for tau in combinations_with_replacement(same_slope, i):
                # first condition is not satisfied
                if not sum(tau) == d:
                    continue

                # from tau we build all possible Luna types
                partial = {}
                for taui in tuple(tau):
                    if taui in partial.keys():
                        partial[taui] += 1
                    else:
                        partial[taui] = 1

                # partial has the form
                # {d^1: Partitions(p^1), ..., d^s: Partitions(p^s)}
                for key in partial.keys():
                    partial[key] = Partitions(partial[key]).list()

                # we add all possible Luna types we can build to our list
                Ls += [
                    dict(zip(partial.keys(), values))
                    for values in product(*partial.values())
                ]

        generic = {d: [1]}
        if exclude_generic and generic in Ls:
            Ls.remove(generic)

        return Ls

    def is_luna_type(self, tau) -> bool:
        r"""
        Checks if ``tau`` is a Luna type.

        A Luna type of :math:`{\bf d}` for :math:`\theta` is an unordered sequence
        :math:`(({\bf d}^1,m_1),...,({\bf d}^s,m_s))` of dimension vectors
        :math:`{\bf d}^k` and positive integers :math:`m_k` such that

        - :math:`m_1{\bf d}^1 + ... + m_s{\bf d}^s = {\bf d}`
        - :math:`\mu_{\theta}({\bf d}^k) = \mu_{\theta}({\bf d})`
        - All :math:`{\bf d}^k` admit a :math:`\theta`-stable representation

        INPUT:

        - ``tau`` -- Luna type encoded by a dictionary of multiplicities indexed by
          dimension vectors

        OUTPUT: whether ``tau`` is a Luna type

        EXAMPLES:

        The Kronecker quiver::

            sage: from quiver import *
            sage: Q = KroneckerQuiver()
            sage: X = QuiverModuliSpace(Q, (3, 3), (1, -1))
            sage: Ls = X.all_luna_types()
            sage: all(X.is_luna_type(tau) for tau in Ls)
            True

        The 3-Kronecker quiver with zero vector::

            sage: from quiver import *
            sage: Q = KroneckerQuiver()
            sage: X = QuiverModuliSpace(Q, (0, 0), (1, -1))
            sage: X.is_luna_type({Q.zero_vector(): [1]})
            True
        """
        Q, d, theta, denom = (
            self._Q,
            self._d,
            self._theta,
            self._denom,
        )

        d = Q._coerce_dimension_vector(d)

        assert all(
            Q._is_dimension_vector(dk) for dk in tau.keys()
        ), "elements of ``tau`` need to be dimension vectors"

        if d == Q.zero_vector():
            # Q.zero_vector() can't be hashed a priori
            z = Q._coerce_vector(Q.zero_vector())
            return tau == {z: [1]}

        # we check the 3 conditions in that order
        return d == sum(sum(m) * dk for (dk, m) in tau.items()) and all(
            Q.slope(dk, theta, denom=denom) == Q.slope(d, theta, denom=denom)
            and Q.has_semistable_representation(dk, theta, denom=denom)
            for dk in tau.keys()
        )

    def dimension_of_luna_stratum(self, tau, secure=True):
        r"""
        Computes the dimension of the Luna stratum :math:`S_\tau`.

        INPUT:

        - ``tau`` -- Luna type encoded by a dictionary of multiplicities indexed by
          dimension vectors

        - ``secure`` -- whether to first check it is a Luna type (default: False)

        OUTPUT: dimension of the corresponding Luna stratum

        The dimension of the Luna stratum of ``tau = {d^1: p^1,...,d^s: p^s}`` is

        .. MATH::

            \sum_k l(p^k)(1 - \langle {\bf d}^k,{\bf d}^k\rangle)

        where for a partition :math:`p = (n_1,...,n_l)`,
        the length `l(p)` is `l`, i.e., the number of summands.

        EXAMPLES:

        The Kronecker quiver::

            sage: from quiver import *
            sage: Q = KroneckerQuiver()
            sage: X = QuiverModuliSpace(Q, (2, 2), (1, -1))
            sage: Ls = X.all_luna_types(); Ls
            [{(1, 1): [2]}, {(1, 1): [1, 1]}]
            sage: [X.dimension_of_luna_stratum(tau) for tau in Ls]
            [1, 2]
        """
        if secure:
            assert self.is_luna_type(tau), "``tau`` needs to be a Luna type"

        return sum(len(tau[di]) * (1 - self._Q.euler_form(di, di)) for di in tau.keys())

    def local_quiver_setting(self, tau, secure=True):
        r"""
        Returns the local quiver and dimension vector for the given Luna type.

        The local quiver describes the singularities of a moduli space,
        and is introduced and studied in studied in MR1972892_.

        .. _MR1972892: https://mathscinet.ams.org/mathscinet/relay-station?mr=1972892

        INPUT:

        - ``tau`` -- Luna type encoded by a dictionary of multiplicities indexed by
          dimension vectors

        - ``secure`` -- whether to first check it is a Luna type (default: False)

        OUTPUT: tuple consisting of a Quiver object and a dimension vector

        EXAMPLES:

        The 3-Kronecker quiver::

            sage: from quiver import *
            sage: Q = GeneralizedKroneckerQuiver(3)
            sage: X = QuiverModuliSpace(Q, (2, 2), (1, -1))
            sage: Ls = X.all_luna_types(); Ls
            [{(2, 2): [1]}, {(1, 1): [2]}, {(1, 1): [1, 1]}]
            sage: Qloc, dloc = X.local_quiver_setting(Ls[0]);
            sage: Qloc.adjacency_matrix(), dloc
            ([4], (1))
            sage: Qloc, dloc = X.local_quiver_setting(Ls[1]);
            sage: Qloc.adjacency_matrix(), dloc
            ([1], (2))
            sage: Qloc, dloc = X.local_quiver_setting(Ls[2]);
            sage: Qloc.adjacency_matrix(), dloc
            (
            [1 1]
            [1 1], (1, 1)
            )
        """
        if secure:
            assert self.is_luna_type(tau), "``tau`` needs to be a Luna type"

        Q = self._Q

        # we use the order of vertices provided by ``tau.keys()`` for Qloc and dloc
        A = matrix(
            [
                [Q.generic_ext(dp, eq) for eq in tau.keys() for n in tau[eq]]
                for dp in tau.keys()
                for m in tau[dp]
            ]
        )
        Qloc = Quiver(A)
        dloc = vector(m for dp in tau.keys() for m in tau[dp])

        return Qloc, dloc

    # TODO: The codimension computation requires the dimension of the nullcone. This is hard, it turns out. It can be done with the Hesselink stratification, but I wasn't willing to go thourgh Lieven's treatment of this.
    def _codimension_inverse_image_luna_stratum(self, tau):
        r"""
        Computes the codimension of the preimage of the Luna stratum

        This is the codimension of :math:`\pi^{-1}(S_{tau})`
        inside `R(Q,d)` where

        .. MATH::

            \pi\colon R(Q,d)^{\theta{\rm-sst}}\to M^{\theta{\rm-sst}}(Q,d)

        is the semistable quotient map.

        INPUT:

        - ``tau`` -- Luna type encoded by a dictionary of multiplicities indexed by
          dimension vectors

        OUTPUT: the codimension of the inverse image of the Luna stratum

        For ``tau = {d^1: p^1,...,d^s: p^s}``
        the codimension of :math:`\pi^{-1}(S_{tau})` is

        .. MATH::

            -\langle {\bf d},{\bf d} \rangle + \sum_{k=1}^s
            (\langle {\bf d}^k,{\bf d}^k\rangle - l(p^k) + ||p^k||^2) -
            \mathrm{dim} N(Q_{tau}, {\mathbf{d}_{tau}),

        where for a partition :math:`p = (n_1,...,n_l)`, we define
        :math:`||p||^2 = \sum_v n_v^2`
        and :math:`N(Q_{tau}, d_{tau})` is the nullcone of the local quiver setting.
        """
        # setup shorthand
        Q, d = self._Q, self._d

        Qtau, dtau = self.local_quiver_setting(tau, secure=False)
        return (
            -Q.euler_form(d, d)
            + sum(
                [
                    Q.euler_form(dk[0], dk[0])
                    - len(dk[1])
                    + sum([nkv**2 for nkv in dk[1]])
                    for dk in tau
                ]
            )
            - Qtau.dimension_nullcone(dtau)
        )

    def codimension_properly_semistable_locus(self):
        r"""
        Computes the codimension of :math:`R^{\theta-sst}(Q,d)
        \setminus R^{\theta-st}(Q,d)` inside :math:`R(Q,d)`.

        OUTPUT: codimension as Int

        The codimension of the properly semistable locus
        is the minimal codimension of the inverse image
        of the non-stable Luna strata."""

        L = self.all_luna_types()
        # This is the stable Luna type; remove it if it occurs
        dstable = [tuple([self._d, [1]])]
        L = list(filter(lambda tau: tau != dstable, L))
        return min([self._codimension_inverse_image_luna_stratum(tau) for tau in L])

    """
    (Semi-)stability
    """

    # TODO document the reasoning; at the moment this looks rather like checking whether
    # there are no singularities?
    def semistable_equals_stable(self):
        r"""
        Checks whether every semistable representation is stable
        for the given stability parameter.

        Every :math:`\theta`-semistable representation is
        :math:`\theta`-stable if and only if
        there are no Luna types other than (possibly) ``{d: [1]}``.

        OUTPUT: whether every theta-semistable representation is :math:`\theta`-stable

        EXAMPLES:

        The 3-Kronecker quiver::

            sage: from quiver import *
            sage: Q, d = GeneralizedKroneckerQuiver(3), vector([3,3])
            sage: theta = vector([1,-1])
            sage: X = QuiverModuliSpace(Q, d, theta)
            sage: X.semistable_equals_stable()
            False
            sage: e = vector([2,3])
            sage: Y = QuiverModuliSpace(Q, e, theta)
            sage: Y.semistable_equals_stable()
            True

        A double framed example as in our vector fields paper::

            sage: from quiver import *
            sage: Q = GeneralizedKroneckerQuiver(3)
            sage: Q = Q.framed_quiver([1, 0]).coframed_quiver([0, 0, 1])
            sage: d = [1, 2, 3, 1]
            sage: theta = [1, 300, -200, -1]
            sage: Q.is_theta_coprime(d, theta)
            False
            sage: X = QuiverModuliSpace(Q, d, theta)
            sage: X.semistable_equals_stable()
            True
        """
        # setup shorthand
        Q, d, theta, denom = self._Q, self._d, self._theta, self._denom
        d = Q._coerce_dimension_vector(d)

        # the computation of all Luna types takes so much time
        # thus we should first tests if ``d`` is ``theta``-coprime
        if Q.is_theta_coprime(d, theta):
            return True

        # this is probably the fastest way as checking theta-coprimality is fast
        # whereas checking for existence of a semi-stable representation
        # is a bit slower

        if not Q.has_semistable_representation(d, theta, denom=denom):
            return True
        else:
            Ls = self.all_luna_types(exclude_generic=True)
            return not Ls  # this checks if the list is empty

    """
    Ample stability
    """

    def is_amply_stable(self) -> bool:
        r"""Checks if the dimension vector is amply stable for the stability parameter

        By definition, a dimension vector `d` is :math:`\theta`-amply stable if the
        codimension of the :math:`\theta`-semistable locus
        inside `R(Q,d)` is at least 2.

        OUTPUT: whether the data for the quiver moduli space is amply stable

        EXAMPLES:

        3-Kronecker quiver::

            sage: from quiver import *
            sage: Q = GeneralizedKroneckerQuiver(3)
            sage: QuiverModuliSpace(Q, [2, 3]).is_amply_stable()
            True
            sage: QuiverModuliSpace(Q, [2, 3], [-3, 2]).is_amply_stable()
            False

        A three-vertex example from the rigidity paper::

            sage: Q = ThreeVertexQuiver(1, 6, 1)
            sage: QuiverModuliSpace(Q, [1, 6, 6]).is_amply_stable()
            False
        """
        HNs = self.all_harder_narasimhan_types(proper=True)

        return (
            min(
                self.codimension_of_harder_narasimhan_stratum(dstar, secure=False)
                for dstar in HNs
            )
            >= 2
        )

    def is_strongly_amply_stable(self) -> bool:
        r"""Checks if the dimension vector is strongly amply stable for the stability
        parameter

        We call :math:`{\bf d}` strongly amply stable for :math:`\theta` if
        :math:`\langle{\bf e},{\bf d}-{\bf e}\rangle \leq -2`
        holds for all subdimension vectors :math:`{\bf e}` of :math:`{\bf d}` for which
        :math:`\mu_{\theta}({\bf e})\geq\mu_{\theta}({\bf d})`.

        OUTPUT: whether the data for the quiver moduli space is strongly amply stable

        EXAMPLES:

        3-Kronecker quiver::

            sage: from quiver import *
            sage: Q = GeneralizedKroneckerQuiver(3)
            sage: QuiverModuliSpace(Q, [2, 3]).is_strongly_amply_stable()
            True

        A 3-vertex quiver::

            sage: from quiver import *
            sage: Q = ThreeVertexQuiver(5, 1, 1)
            sage: X = QuiverModuliSpace(Q, [4, 1, 4])
            sage: X.is_amply_stable()
            True
            sage: X.is_strongly_amply_stable()
            False
        """
        # setup shorthand
        Q, d, theta, denom = (
            self._Q,
            self._d,
            self._theta,
            self._denom,
        )
        d = Q._coerce_dimension_vector(d)

        # subdimension vectors of smaller slope
        slope = Q.slope(d, theta=theta, denom=denom)
        es = filter(
            lambda e: Q.slope(e, theta=theta, denom=denom) >= slope,
            Q.all_subdimension_vectors(
                d, proper=True, nonzero=True, forget_labels=True
            ),
        )

        return all(Q.euler_form(e, d - e) <= -2 for e in es)

    """
    Methods related to Teleman quantization
    """

    def harder_narasimhan_weight(self, harder_narasimhan_type):
        r"""
        Returns the Teleman weight of a Harder-Narasimhan type

        INPUT:

        - ``harder_narasimhan_type`` -- list of vectors of Ints

        OUTPUT: weight as a fraction

        The weight of a Harder-Narasimhan type :math:`d^*`
        is the weight of the associated 1-PS :math:`\lambda` acting on
        :math:`\det(N_{S/R})^{\vee}|_Z`, where `S` is the
        corresponding Harder--Narasimhan stratum.

        .. SEEALSO:: :meth:`all_weight_bounds`, :meth:`if_rigidity_inequality_holds`

        EXAMPLES:

        The 3-Kronecker quiver::

            sage: from quiver import *
            sage: Q = GeneralizedKroneckerQuiver(3)
            sage: X = QuiverModuliSpace(Q, (2, 3))
            sage: HN = X.all_harder_narasimhan_types(proper=True)
            sage: {dstar: X.harder_narasimhan_weight(dstar) for dstar in HN}
            {((1, 0), (1, 1), (0, 2)): 135,
             ((1, 0), (1, 2), (0, 1)): 100,
             ((1, 0), (1, 3)): 90,
             ((1, 1), (1, 2)): 15/2,
             ((2, 0), (0, 3)): 270,
             ((2, 1), (0, 2)): 100,
             ((2, 2), (0, 1)): 30}
        """
        # setup shorthand
        Q, theta, denom = self._Q, self._theta, self._denom
        HN = harder_narasimhan_type

        return -sum(
            [
                (
                    Q.slope(HN[s], theta, denom=denom)
                    - Q.slope(HN[t], theta, denom=denom)
                )
                * Q.euler_form(HN[s], HN[t])
                for s in range(len(HN) - 1)
                for t in range(s + 1, len(HN))
            ]
        )

    def all_weight_bounds(self, as_dict=False):
        r"""
        Returns the list of all weights appearing in Teleman quantization.

        For each HN type, the 1-PS lambda acts on :math:`\det(N_{S/R}^{\vee}|_Z)`
        with a certain weight. Teleman quantization gives a numerical condition
        involving these weights to compute cohomology on the quotient.

        INPUT:

        - ``as_dict`` -- (default: False) when True it will give a dict whose keys are
          the HN-types and whose values are the weights

        EXAMPLES:

        The 6-dimensional 3-Kronecker example::

            sage: from quiver import *
            sage: X = QuiverModuliSpace(KroneckerQuiver(3), [2, 3])
            sage: X.all_weight_bounds()
            [135, 100, 90, 15/2, 270, 100, 30]
            sage: X.all_weight_bounds(as_dict=True)
            {((1, 0), (1, 1), (0, 2)): 135,
             ((1, 0), (1, 2), (0, 1)): 100,
             ((1, 0), (1, 3)): 90,
             ((1, 1), (1, 2)): 15/2,
             ((2, 0), (0, 3)): 270,
             ((2, 1), (0, 2)): 100,
             ((2, 2), (0, 1)): 30}
        """
        # this is only relevant on the unstable locus
        HNs = self.all_harder_narasimhan_types(proper=True)

        weights = map(lambda dstar: self.harder_narasimhan_weight(dstar), HNs)

        if as_dict:
            return dict(zip(HNs, weights))

        return list(weights)

    def if_rigidity_inequality_holds(self) -> bool:
        r"""

        OUTPUT: whether the rigidity inequality holds on the given moduli

        If the weights of the 1-PS lambda on :math:`\det(N_{S/R}|_Z)` for each HN type
        are all strictly larger than the weights of the tensors of the universal bundles
        :math:`U_i^\vee \otimes U_j`,
        then the resulting moduli space is infinitesimally rigid.

        EXAMPLES:

        Kronecker moduli satisfy the rigidity inequality::

            sage: from quiver import *
            sage: X = QuiverModuliSpace(KroneckerQuiver(3), [2, 3])
            sage: X.if_rigidity_inequality_holds()
            True

        The following 3-vertex example does not (however, it is rigid by other means)::

            sage: X = QuiverModuliSpace(ThreeVertexQuiver(1, 6, 1), [1, 6, 6])
            sage: X.if_rigidity_inequality_holds()
            False
        """
        # setup shorthand
        Q, theta, denom = self._Q, self._theta, self._denom

        weights = self.all_weight_bounds()

        # we compute the maximum weight of the tensors of the universal bundles
        # this is only relevant on the unstable locus
        HNs = self.all_harder_narasimhan_types(proper=True)

        tensor_weights = list(
            map(
                lambda dstar: Q.slope(dstar[0], theta, denom=denom)
                - Q.slope(dstar[-1], theta, denom=denom),
                HNs,
            )
        )

        return all(weights[i] > tensor_weights[i] for i in range(len(HNs)))

    """
    Tautological relations
    """

    def _all_forbidden_subdimension_vectors(self):
        r"""Returns the list of all forbidden subdimension vectors

        These are the dimension vectors `d'` of d for which

        - :math:`\mu_{\theta}(d') > \mu_{\theta}(d)` (in the semistable case)
        - or for which :math:`\mu_{\theta}(d') >= \mu_{\theta}(d)` (in the stable case).

        OUTPUT: list of forbidden subdimension vectors vectors

        EXAMPLES:

        The 3-Kronecker quiver::

            sage: from quiver import *
            sage: Q = GeneralizedKroneckerQuiver(3)
            sage: X = QuiverModuliSpace(Q, [3, 3], [1, -1], condition="semistable")
            sage: X._all_forbidden_subdimension_vectors()
            [(1, 0), (2, 0), (2, 1), (3, 0), (3, 1), (3, 2)]
            sage: X = QuiverModuliSpace(Q, [3, 3], [1, -1], condition="stable")
            sage: X._all_forbidden_subdimension_vectors()
            [(1, 0), (1, 1), (2, 0), (2, 1), (2, 2), (3, 0), (3, 1), (3, 2)]

        """
        # setup shorthand
        Q, d, theta, denom, condition = (
            self._Q,
            self._d,
            self._theta,
            self._denom,
            self._condition,
        )

        es = Q.all_subdimension_vectors(d, proper=True, nonzero=True)

        slope = Q.slope(d, theta, denom=denom)
        if condition == "semistable":
            return list(filter(lambda e: Q.slope(e, theta, denom=denom) > slope, es))
        elif condition == "stable":
            return list(filter(lambda e: Q.slope(e, theta, denom=denom) >= slope, es))

    def _all_minimal_forbidden_subdimension_vectors(self):
        r"""Returns the list of all `minimal` forbidden subdimension vectors

        Minimality is with respect to the partial order `e << d` which means
        :math:`e_i \leq d_i` for every source `i`, :math:`e_j \geq d_j`
        for every sink `j`, and :math:`e_k = d_k` for every vertex which is neither
        a source nor a sink. See also :meth:`Quiver.division_order`.

        OUTPUT: list of minimal forbidden dimension vectors

        EXAMPLES:

        The 3-Kronecker quiver::

            sage: from quiver import *
            sage: Q = GeneralizedKroneckerQuiver(3)
            sage: X = QuiverModuliSpace(Q, [3, 3], [1, -1], condition="semistable")
            sage: X._all_minimal_forbidden_subdimension_vectors()
            [(1, 0), (2, 1), (3, 2)]
            sage: Y = QuiverModuliSpace(Q, [3, 3], [1, -1], condition="stable")
            sage: Y._all_minimal_forbidden_subdimension_vectors()
            [(1, 1), (2, 2)]

        """
        # setup shorthand
        Q = self._Q

        forbidden = self._all_forbidden_subdimension_vectors()

        def is_minimal(e):
            return not any(
                Q.division_order(f, e)
                for f in list(filter(lambda f: f != e, forbidden))
            )

        return list(filter(is_minimal, forbidden))

    def __tautological_presentation(
        self, inRoots=False, chernClasses=None, chernRoots=None
    ):
        r"""
        Returns the tautological presentation of the Chow ring of the moduli space.

        INPUT:

        - ``inRoots`` -- (default: False) whether to return the relations in Chern roots
        - ``chernClasses`` -- (default: None) optional list of strings to name the Chern classes
        - ``chernRoots`` -- (default: None) optional list of strings to name the Chern roots

        OUTPUT: dict

        """
        # setup shorthand
        Q, d = (
            self._Q,
            self._d,
        )

        if chernClasses is None:
            chernClasses = [
                "x%s_%s" % (i, r)
                for i in range(Q.number_of_vertices())
                for r in range(1, d[i] + 1)
            ]
        if chernRoots is None:
            chernRoots = [
                "t%s_%s" % (i, r)
                for i in range(Q.number_of_vertices())
                for r in range(1, d[i] + 1)
            ]

        R = PolynomialRing(QQ, chernRoots)

        def generator(R, i, r):
            r"""Returns generator(R, i, r) = t{i+1}_{r+1}."""
            return R.gen(r + sum([d[j] for j in range(i)]))

        r"""Generators of the tautological ideal regarded upstairs, i.e. in A*([R/T]).
        For a forbidden subdimension vector e of d, the forbidden polynomial in Chern
        roots is given by :math:`\prod_{a: i \to j} \prod_{r=1}^{e_i}
        \prod_{s=e_j+1}^{d_j} (tj_s - ti_r) =
        \prod_{i,j} \prod_{r=1}^{e_i} \prod_{s=e_j+1}^{d_j} (tj_s - ti_r)^{a_{ij}}."""
        forbiddenPolynomials = [
            prod(
                [
                    prod(
                        [
                            (generator(R, j, s) - generator(R, i, r))
                            ** Q.adjacency_matrix()[i, j]
                            for r in range(e[i])
                            for s in range(e[j], d[j])
                        ]
                    )
                    for i in range(Q.number_of_vertices())
                    for j in range(Q.number_of_vertices())
                ]
            )
            for e in self._all_minimal_forbidden_subdimension_vectors()
        ]

        if inRoots:
            return {
                "ParentRing": R,
                "Generators": lambda i, r: generator(R, i, r),
                "Relations": forbiddenPolynomials,
            }
        else:
            """delta is the discriminant"""
            delta = prod(
                [
                    prod(
                        [
                            generator(R, i, l) - generator(R, i, k)
                            for k in range(d[i])
                            for l in range(k + 1, d[i])
                        ]
                    )
                    for i in range(Q.number_of_vertices())
                ]
            )

            """longest is the longest Weyl group element
            when regarding W as a subgroup of S_{sum d_i}"""
            longest = []
            r = 0
            for i in range(Q.number_of_vertices()):
                longest = longest + list(reversed(range(r + 1, r + d[i] + 1)))
                r += d[i]
            W = Permutations(bruhat_smaller=longest)

            def antisymmetrization(f):
                """The antisymmetrization of f is the symmetrization
                divided by the discriminant."""

                # I don't want to define W and delta here but globally because then
                # we need to compute it just once. That's probably a bit faster.
                def permute(f, w):
                    return f.subs({R.gen(i): R.gen(w[i] - 1) for i in range(R.ngens())})

                return sum(w.sign() * permute(f, w) for w in W) // delta

            """Schubert basis of A^*([R/T]) over A^*([R/G])"""
            X = SchubertPolynomialRing(ZZ)
            supp = list(filter(lambda i: d[i] > 0, range(Q.number_of_vertices())))

            def B(i):
                return [X(p).expand() for p in Permutations(d[i])]

            Bprime = [
                [
                    f.parent().hom(
                        [generator(R, i, r) for r in range(f.parent().ngens())], R
                    )(f)
                    for f in B(i)
                ]
                for i in supp
            ]

            # TODO is this not something already implemented?
            # if not, explain what it does!
            def product_lists(L):
                n = len(L)
                assert n > 0
                if n == 1:
                    return L[0]
                else:
                    P = product_lists([L[i] for i in range(n - 1)])
                    return [p * l for p in P for l in L[n - 1]]

            schubert = product_lists(Bprime)

            """Define A = A*([R/G])."""
            degrees = []
            for i in range(Q.number_of_vertices()):
                degrees = degrees + list(range(1, d[i] + 1))
            A = PolynomialRing(QQ, chernClasses, order=TermOrder("wdegrevlex", degrees))

            E = SymmetricFunctions(ZZ).e()
            """The Chern classes of U_i on [R/G] are the elementary symmetric functions
            in the Chern roots ti_1,...,ti_{d_i}."""
            elementarySymmetric = []
            for i in range(Q.number_of_vertices()):
                elementarySymmetric = elementarySymmetric + [
                    E([k]).expand(
                        d[i],
                        alphabet=[generator(R, i, r) for r in range(d[i])],
                    )
                    for k in range(1, d[i] + 1)
                ]
            """Map xi_r to the r-th elementary symmetric function
            in ti_1,...,ti_{d_i}."""
            inclusion = A.hom(elementarySymmetric, R)

            """Tautological relations in Chern classes."""
            tautological = [
                antisymmetrization(b * f)
                for b in schubert
                for f in forbiddenPolynomials
            ]
            tautological = [inclusion.inverse_image(g) for g in tautological]

            return {
                "ParentRing": A,
                "Generators": lambda i, r: generator(A, i, r),  # is this going to work?
                "Relations": tautological,
            }

    def tautological_relations(self, inRoots=False, chernClasses=None, chernRoots=None):
        r"""
        Returns the tautological relations in
        Chern classes (if inRoots == False) or in Chern roots.

        INPUT:

        - ``inRoots`` -- Bool
        - ``chernClasses`` -- list of Strings
        - ``chernRoots`` -- list of Strings

        OUTPUT: list
        """

        taut = self.__tautological_presentation(
            inRoots=inRoots, chernClasses=chernClasses, chernRoots=chernRoots
        )
        return taut["Relations"]

    def dimension(self) -> int:
        r"""
        Returns the dimension of the moduli space.

        Abstract method, see the concrete implementations for details.

        .. SEEALSO::

            - :meth:`QuiverModuliSpace.dimension`,
            - :meth:`QuiverModuliStack.dimension`.
        """
        raise NotImplementedError()

    def is_smooth(self) -> bool:
        r"""
        Checks if the moduli space is smooth.

        Abstract method, see the concrete implementations for details.

        .. SEEALSO::

            - :meth:`QuiverModuliSpace.is_smooth`
            - :meth:`QuiverModuliStack.is_smooth`
        """
        raise NotImplementedError()

    def chow_ring(self):
        r"""
        Returns the Chow ring of the moduli space.

        Abstract method, see the concrete implementations for details.

        The Chow ring of a quiver moduli space

        For a given datum :math:`(Q, {\bf d}, \theta)` such that
        `Q` is acyclic and :math:`{\bf d}` is :math:`\theta`-coprime,
        the Chow ring of the moduli space of quiver representations
        is described in MR3318266_ and arXiv.2307.01711_.

        Let :math`R = \bigotimes{i \in Q_0} \mathbb{Q}[x_{i, 1}, \dots, x_{i,d_i}]`.

        Let :math:`e_{i, j}` be the elementary symmetric function of degree `j`
        in `d_i` variables, and let :math:`\xi_{i, j}` be
        :math:`e_{i, j}(x_{i, 1},\dots,x_{i, d_i})`.

        We denote by :math:`A` the ring of invariants

        .. MATH::

            A := R^{S_{\bf d}} = \mathbb{Q}[\xi_{i, j}],

        where :math:`S_{\bf d} = \prod_{i \in Q_0} S_{{\bf d}_i}` acts by permuting
        the variables.

        The ring :math:`\operatorname{Ch}(M^{\theta-st}(Q,d))` is a quotient of `A`
        by two types of relations:
        a single linear relation, given by the choice of linearization upon which
        the universal bundles are constructed, and the so-called
        tautological relations, which we define below.

        The linear relation given by the linearization `a` is the identity
        :math:`\sum_{i \in Q_0} a_i c_1(U_i) = 0` in :math:`A`.

        A subdimension vector `e` of `d` is said to be "forbidden" if
        :math:`\mu_{\theta}(e) > \mu_{\theta}(d)`. One actually only needs to consider
        forbidden dimension vectors that are minimal with respect to a certain partial
        order, see :meth:`Quiver.division_order`.

        We define the tautological ideal :math:`I_{taut}` of `R` as the ideal
        generated by the polynomials

        .. MATH::

            \prod_{a\in Q_1}\prod_{k=1}^{e_{s(a)}}
            \prod_{\ell=d_{t(a)}+1}^{d_{t(a)}}
            \left( x_{t(a),\ell}-x_{s(a),k} \right),

        for every forbidden subdimension vector `e` of `d`.

        The tautological relations in `A` are then given by the image of
        :math:`I_{taut}` under the `antisymmetrization` map

        .. MATH::

            \rho : R \to A: \frac{1}{\delta}
            \sum_{\sigma \in S_{\bf d}} sign(\sigma) \sigma \cdot f,

        where :math:`\delta` is the discriminant
        :math:`\prod_{i\in Q_0}\prod_{1\leq k<\ell\leq d_i}(x_{i,\ell}-x_{i,k})`.

        The Chow ring :math:`\operatorname{Ch}(M^{\theta-st}(Q,d))` is then
        the quotient of `A` by :math:`(\sum_{i\in Q_0} a_i c_1(U_i)) + \rho(I_{taut})`.


        EXAMPLES:

        The Chow ring for our favourite 6-fold::

            sage: from quiver import *
            sage: Q, d = GeneralizedKroneckerQuiver(3), vector([2, 3])
            sage: theta = vector([3, -2])
            sage: X = QuiverModuliSpace(Q, d, theta, condition="semistable")
            sage: chi = vector([-1, 1])
            sage: R = X.chow_ring(chi=chi);
            sage: R.ambient()
            Multivariate Polynomial Ring in x0_1, x0_2, x1_1, x1_2, x1_3
            over Rational Field
            sage: R
            Quotient of Multivariate Polynomial Ring in x0_1, x0_2, x1_1, x1_2, x1_3
            over Rational Field by the ideal (0, 0, 6*x0_1^3 - 12*x0_1*x0_2 -
            8*x0_1^2*x1_1 + 8*x0_2*x1_1 + 3*x0_1*x1_1^2 + 3*x0_1*x1_2 - 3*x1_1*x1_2 +
            3*x1_3, 0, 0, 0, 3*x0_1^4 - 9*x0_1^2*x0_2 + 3*x0_2^2 - 3*x0_1^3*x1_1 +
            6*x0_1*x0_2*x1_1 + x0_1^2*x1_1^2 - x0_2*x1_1^2 - x0_1^2*x1_2 + x0_2*x1_2 +
            6*x0_1*x1_3 - 3*x1_1*x1_3, 0, 0, 0, x0_1^5 - 4*x0_1^3*x0_2 +
            3*x0_1*x0_2^2 - 3*x0_1^3*x1_2 + 6*x0_1*x0_2*x1_2 + x0_1^2*x1_1*x1_2 -
            x0_2*x1_1*x1_2 + 7*x0_1^2*x1_3 - 7*x0_2*x1_3 - 3*x0_1*x1_1*x1_3, 0, 0, 0,
            6*x0_1^4 - 18*x0_1^2*x0_2 + 6*x0_2^2 - 8*x0_1^3*x1_1 + 16*x0_1*x0_2*x1_1 +
            3*x0_1^2*x1_1^2 - 3*x0_2*x1_1^2 + 3*x0_1^2*x1_2 - 3*x0_2*x1_2 -
            3*x0_1*x1_1*x1_2 + x1_2^2 + 3*x0_1*x1_3 - x1_1*x1_3, 0, 0, 3*x0_1^2*x0_2 +
            3*x0_2^2 - x0_1^3*x1_1 - 6*x0_1*x0_2*x1_1 + 3*x0_1^2*x1_1^2 +
            3*x0_2*x1_1^2 - 3*x0_1*x1_1^3 + x1_1^4 - 3*x0_1^2*x1_2 - 3*x0_2*x1_2 +
            6*x0_1*x1_1*x1_2 - 3*x1_1^2*x1_2 + x1_2^2 - 3*x0_1*x1_3 + 2*x1_1*x1_3,
            3*x0_1^5 - 12*x0_1^3*x0_2 + 9*x0_1*x0_2^2 - 3*x0_1^4*x1_1 +
            9*x0_1^2*x0_2*x1_1 - 3*x0_2^2*x1_1 + x0_1^3*x1_1^2 - 2*x0_1*x0_2*x1_1^2 -
            x0_1^3*x1_2 + 2*x0_1*x0_2*x1_2 + 6*x0_1^2*x1_3 - 6*x0_2*x1_3 -
            3*x0_1*x1_1*x1_3 + x1_2*x1_3, 0, 0, 3*x0_1*x0_2^2 - x0_1^3*x1_2 -
            6*x0_1*x0_2*x1_2 + 3*x0_1^2*x1_1*x1_2 + 3*x0_2*x1_1*x1_2 -
            3*x0_1*x1_1^2*x1_2 + x1_1^3*x1_2 + 3*x0_1*x1_2^2 - 2*x1_1*x1_2^2 -
            3*x0_1^2*x1_3 - 3*x0_2*x1_3 + 3*x0_1*x1_1*x1_3 - x1_1^2*x1_3 + 2*x1_2*x1_3,
            x0_1^6 - 5*x0_1^4*x0_2 + 6*x0_1^2*x0_2^2 - x0_2^3 - 3*x0_1^4*x1_2 +
            9*x0_1^2*x0_2*x1_2 - 3*x0_2^2*x1_2 + x0_1^3*x1_1*x1_2 -
            2*x0_1*x0_2*x1_1*x1_2 + 7*x0_1^3*x1_3 - 14*x0_1*x0_2*x1_3 -
            3*x0_1^2*x1_1*x1_3 + 3*x0_2*x1_1*x1_3 + x1_3^2, x0_2^3 - x0_1^3*x1_3 -
            6*x0_1*x0_2*x1_3 + 3*x0_1^2*x1_1*x1_3 + 3*x0_2*x1_1*x1_3 -
            3*x0_1*x1_1^2*x1_3 + x1_1^3*x1_3 + 3*x0_1*x1_2*x1_3 - 2*x1_1*x1_2*x1_3 +
            x1_3^2, -x0_1 + x1_1)

        .. SEEALSO:: :meth:`QuiverModuliSpace.chow_ring`

        .. _MR3318266: https://mathscinet.ams.org/mathscinet-getitem?mr=3318266
        .. _arXiv.2307.01711: https://doi.org/10.48550/arXiv.2307.01711
        """
        raise NotImplementedError()


class QuiverModuliSpace(QuiverModuli):
    def __init__(self, Q, d, theta=None, denom=sum, condition="semistable"):
        r"""Constructor for a quiver moduli space

        This is the quiver moduli space as a variety.

        INPUT:

        - ``Q`` -- quiver

        - ``d`` --- dimension vector

        - ``theta`` -- stability parameter (default: canonical stability parameter)

        - ``denom`` -- denominator for slope stability (default: ``sum``), needs to be
          effective on the simple roots

        - ``condition`` -- whether to include all semistables, or only stables
          (default: "semistable")

        EXAMPLES:

        An example::

            sage: from quiver import *
            sage: Q = KroneckerQuiver(3)
            sage: QuiverModuliSpace(Q, (2, 3))
            moduli space of semistable representations, with
            - Q = 3-Kronecker quiver
            - d = (2, 3)
            - θ = (9, -6)

        """
        QuiverModuli.__init__(
            self,
            Q,
            d,
            theta=theta,
            denom=denom,
            condition=condition,
        )

    def _repr_(self):
        r"""
        Give a shorthand string presentation for the quiver moduli space

        EXAMPLES:

        A Kronecker moduli space::

            sage: from quiver import *
            sage: Q = KroneckerQuiver(3)
            sage: QuiverModuliSpace(Q, (2, 3))
            moduli space of semistable representations, with
            - Q = 3-Kronecker quiver
            - d = (2, 3)
            - θ = (9, -6)

        """
        if self.get_custom_name():
            return self.get_custom_name()

        return super()._QuiverModuli__repr_helper("moduli space")

    def repr(self):
        r"""
        Give a shorthand string presentation for the quiver moduli space

        EXAMPLES:

        A Kronecker moduli space::

            sage: from quiver import *
            sage: Q = KroneckerQuiver(3)
            sage: QuiverModuliSpace(Q, (2, 3))
            moduli space of semistable representations, with
            - Q = 3-Kronecker quiver
            - d = (2, 3)
            - θ = (9, -6)

        """
        return self._repr_()

    def dimension(self):
        r"""
        Computes the dimension of the moduli space :math:`M^{\theta-(s)st}(Q,d)`.

        This involves several cases:

        - If there are :math:`\theta`-stable representations then
          :math:`\mathrm{dim} M^{\theta-sst}(Q,d) =
          M^{\theta-st}(Q,d) = 1 - \langle d,d\rangle`;
        - if there are no :math:`\theta`-stable representations then
          :math:`\mathrm{dim} M^{\theta-st}(Q,d) = -\infty` by convention,
          and we define :math:`\mathrm{dim} M^{\theta-sst} =
          \mathrm{max}_{\tau} \{\mathrm{dim} S_{\tau}\}`,
          the maximum of the dimension of all Luna strata.

        EXAMPLES

        The A2-quiver::

            sage: from quiver import *
            sage: Q = GeneralizedKroneckerQuiver(1)
            sage: X = QuiverModuliSpace(Q, [1, 1], condition="stable")
            sage: X.dimension()
            0
            sage: X = QuiverModuliSpace(Q, [1, 1], condition="semistable")
            sage: X.dimension()
            0
            sage: X = QuiverModuliSpace(Q, [2, 2], condition="stable")
            sage: X.dimension()
            -Infinity
            sage: X = QuiverModuliSpace(Q, [2, 2], condition="semistable")
            sage: X.dimension()
            0

        The Kronecker quiver::

            sage: from quiver import *
            sage: Q = GeneralizedKroneckerQuiver(2)
            sage: X = QuiverModuliSpace(Q, [1, 1], [1, -1], condition="stable")
            sage: X.dimension()
            1
            sage: X = QuiverModuliSpace(Q, [1, 1], [1, -1], condition="semistable")
            sage: X.dimension()
            1
            sage: X = QuiverModuliSpace(Q, [2, 2], [1, -1], condition="stable")
            sage: X.dimension()
            -Infinity
            sage: X = QuiverModuliSpace(Q, [2, 2], [1, -1], condition="semistable")
            sage: X.dimension()
            2

        The 3-Kronecker quiver::

            sage: from quiver import *
            sage: Q = GeneralizedKroneckerQuiver(3)
            sage: X = QuiverModuliSpace(Q, [2, 3], condition="semistable")
            sage: X.dimension()
            6
            sage: X = QuiverModuliSpace(Q, [3, 3],condition="semistable")
            sage: X.dimension()
            10
            sage: X = QuiverModuliSpace(Q, [1, 3],condition="stable")
            sage: X.dimension()
            0
            sage: X = QuiverModuliSpace(Q, [1, 4],condition="stable")
            sage: X.dimension()
            -Infinity
            sage: X = QuiverModuliSpace(Q, [1, 4],condition="semistable")
            sage: X.dimension()
            -Infinity

        The Jordan quiver::

            sage: QuiverModuliSpace(JordanQuiver(1), (0,)).dimension()
            0
            sage: QuiverModuliSpace(JordanQuiver(1), (1,)).dimension()
            0
            sage: QuiverModuliSpace(JordanQuiver(1), (2,)).dimension()
            0
            sage: QuiverModuliSpace(JordanQuiver(1), (2,)).dimension()
            0

        Some generalized Jordan quivers::

            sage: QuiverModuliSpace(JordanQuiver(2), (0,)).dimension()
            0
            sage: QuiverModuliSpace(JordanQuiver(2), (1,)).dimension()
            0
            sage: QuiverModuliSpace(JordanQuiver(2), (2,)).dimension()
            0
            sage: QuiverModuliSpace(JordanQuiver(2), (3,)).dimension()
            0

        """
        # setup shorthand
        Q, d, theta = (
            self._Q,
            self._d,
            self._theta,
        )

        # if there are stable representations then both the stable and
        # the semi-stable moduli space have dimension `1-<d,d>`
        if Q.has_stable_representation(d, theta):
            return 1 - Q.euler_form(d, d)

        # stable locus is empty
        if self._condition == "stable":
            return -Infinity

        # we care about the semistable locus
        if Q.has_semistable_representation(d, theta):
            # in this case the dimension is given by
            # the maximum of the dimensions of the Luna strata
            return max(
                self.dimension_of_luna_stratum(tau) for tau in self.all_luna_types()
            )

        # semistable locus is also empty
        return -Infinity

    def poincare_polynomial(self):
        r"""
        Returns the Poincare polynomial of the moduli space.

        OUTPUT: polynomial in one variable
        # TODO allow a user-supplied ring?

        The Poincare polynomial is defined as

        .. MATH::
            P_X(q) = \sum_{i \geq 0} (-1)^i \mathrm{dim} H^i(X;\mathbb{C}) q^{i/2}.

        For a quiver moduli space whose dimension vector is
        :math:`\theta`-coprime, the odd cohomology vanishes
        and this is a Polynomial in :math:`q`.
        We use Cor. 6.9 in Reineke's Harder--Narasimhan paper to compute it.

        EXAMPLES:

        Some Kronecker quivers::

            sage: from quiver import *
            sage: Q = KroneckerQuiver()
            sage: X = QuiverModuliSpace(Q, [1, 1])
            sage: X.poincare_polynomial()
            q + 1
            sage: Q = GeneralizedKroneckerQuiver(3)
            sage: X = QuiverModuliSpace(Q, [2, 3])
            sage: X.poincare_polynomial()
            q^6 + q^5 + 3*q^4 + 3*q^3 + 3*q^2 + q + 1
            sage: Q = SubspaceQuiver(5)
            sage: X = QuiverModuliSpace(Q, [1, 1, 1, 1, 1, 2])
            sage: X.poincare_polynomial()
            q^2 + 5*q + 1

        """
        # setup shorthand
        Q, d, theta = self._Q, self._d, self._theta

        assert Q.is_theta_coprime(d, theta), "need coprimality"

        k = FunctionField(QQ, "L")
        K = FunctionField(QQ, "q")
        q = K.gen(0)
        f = k.hom(q, K)

        X = QuiverModuliStack(Q, d, theta, condition="semistable")

        return (1 - q) * f(X.motive())

    def betti_numbers(self):
        r"""
        Returns the Betti numbers of the moduli space.

        OUTPUT: Betti numbers of the moduli space

        EXAMPLES:

        Some Kronecker quivers::

            sage: from quiver import *
            sage: Q, d, theta = KroneckerQuiver(), vector([1,1]), vector([1,-1])
            sage: X = QuiverModuliSpace(Q, d, theta, condition="semistable")
            sage: X.poincare_polynomial()
            q + 1
            sage: X.betti_numbers()
            [1, 0, 1]
            sage: Q, d = GeneralizedKroneckerQuiver(3), vector([2,3])
            sage: theta = vector([1,-1])
            sage: X = QuiverModuliSpace(Q, d, theta, condition="semistable")
            sage: X.betti_numbers()
            [1, 0, 1, 0, 3, 0, 3, 0, 3, 0, 1, 0, 1]

        """
        # TODO is stable = semistable not enough?
        assert self._Q.is_theta_coprime(self._d, self._theta), "need coprimality"
        N = self.dimension()

        K = FunctionField(QQ, "q")
        L = FunctionField(QQ, "v")
        v = L.gen(0)
        ext = K.hom(v**2, L)
        # p is the prime place of the DVR associated with v
        p = v.zeros()[0]

        f = ext(self.poincare_polynomial())
        betti = [f.evaluate(p)]
        for i in range(2 * N):
            f = (f - f.evaluate(p)) / v
            betti = betti + [f.evaluate(p)]

        return betti

    def is_smooth(self) -> bool:
        # if theta-coprime then you can shortcut everything
        # if theta != 0 reduce to theta = 0 using https://mathscinet.ams.org/mathscinet-getitem?mr=1972892 (Adriaenssens--Le Bruyn)
        # if theta = 0, then use https://mathscinet.ams.org/mathscinet-getitem?mr=1929191 (Bocklandt)
        # stable locus
        if self._condition == "stable":
            return True
        if self._Q.is_theta_coprime(self._d, self._theta):
            return True
        # TODO if stable==semistable we are also good?
        else:
            # TODO
            raise NotImplementedError()

    def is_projective(self) -> bool:
<<<<<<< HEAD
        # TODO need more tests
        r"""
        Check whether the moduli space is projective

        EXAMPLES:

        For acyclic quivers the semistable moduli space is always projective::

            sage: from quiver import *
            sage: Q = KroneckerQuiver(3)
            sage: QuiverModuliSpace(Q, (2, 3)).is_projective()
            True

        If we have strictly semistable representations, then the stable moduli space
        is only quasiprojective but not projective::

            sage: QuiverModuliSpace(Q, (3, 3), condition="stable").is_projective()
            False

        """
        # if Q has oriented cycles then the moduli space is projective if it is a point
        if not self._Q.is_acyclic():
            return self.dimension() == 0
        # in the acyclic case have that the semistable moduli space is always projective
        if self._condition == "semistable":
            return True
        # in the stable case we need semistable == stable
        if self._condition == "stable":
            return self.semistable_equals_stable()
=======
        r"""
        Checks if the moduli space is projective.

        OUTPUT: whether the moduli space is projective

        The moduli space of semistable representations is always projective, while
        the moduli space of stable representations is only always quasiprojective.
        The latter will be projective if and only if
        :math:`R^{\theta\mathrm{sst}}(Q,d) = R^{\theta\mathrm{st}}(Q,d)`, i.e., if
        there are no properly semistable representations.

        EXAMPLES:

        Being :math:`\theta`-coprime ensures that properly semistables don't exist::

            sage: from quiver import *
            sage: Q, d= GeneralizedKroneckerQuiver(3), vector([2, 3])
            sage: theta = vector([3, -2])
            sage: X = QuiverModuliSpace(Q, d, theta, condition="stable")
            sage: X.is_projective()
            True

        Without this assumption, the moduli space is not necessarily projective::

            sage: Q, d= GeneralizedKroneckerQuiver(3), vector([3, 3])
            sage: theta = vector([1, -1])
            sage: X = QuiverModuliSpace(Q, d, theta, condition="stable")
            sage: X.is_projective()
            False

        """
        # TODO is this not just stable==semistable if condition is stable, and True if
        # condition is semistable?
        # Gianni thinks that the quiver also needs to be acyclic, but that sufficent?

        if self._Q.is_acyclic():
            if self._condition == "stable" and self.is_nonempty():
                return self.semistable_equals_stable()
            elif self._condition == "semistable":
                return self.is_nonempty()
        else:
            # projective over affine is never projective?
            raise NotImplementedError()
>>>>>>> d79ad878

    def picard_rank(self):
        r"""
        Computes the Picard rank of the moduli space.

        We compute this as the Betti number :math:`\mathrm{b}_2`.

        EXAMPLES:

        Kronecker moduli are rank 1::

            sage: from quiver import *
            sage: Q = KroneckerQuiver(3)
            sage: QuiverModuliSpace(Q, (2, 3)).picard_rank()
            1

        """
        assert self.is_smooth and self.is_projective(), "must be smooth and projective"

        return self.betti_numbers()[2]

    def index(self):
        """Computes the index of the moduli space for known cases,
        i.e., the largest integer dividing the canonical divisor in Pic."""
        # TODO this should really be a check for theta belonging to the canonical chamber, rather than being equal to the canonical stability.
        # setup shorthand
        Q, d, theta = self._Q, self._d, self._theta
        if (
            # TODO at the very least check for multiple of canonical
            theta == Q.canonical_stability_parameter(d)
            and Q.is_theta_coprime(d, theta)
            and Q.is_amply_stable(Q, d, theta)
        ):
            # TODO what if theta is rescaled?
            return gcd(Q._to_vector(theta))
        else:
            raise NotImplementedError()

        # TODO ample stability for the canonical stability parameter should be an attribute of the object, so that it is only computed once. Verbatim for many other attributes.

    def mukai_inequality_holds(self):
        # setup shorthand
        Q, d = self._Q, self._d

        return 1 - Q.tits_form(d) >= self.picard_rank() * (self.index() - 1)

    def chow_ring(self, chi=None, chernClasses=None):
        r"""
        Returns the Chow ring of the moduli space.

        INPUT:

        - ``chi`` -- vector of Ints
        - ``chernClasses`` -- list of Strings

        OUTPUT: ring

        EXAMPLES:

        The Kronecker quiver::

            sage: from quiver import *
            sage: Q, d, theta = KroneckerQuiver(), vector([1,1]), vector([1,-1])
            sage: X = QuiverModuliSpace(Q, d, theta, condition="semistable")
            sage: chi = vector([1,0])
            sage: A = X.chow_ring(chi=chi)
            sage: I = A.defining_ideal()
            sage: [I.normal_basis(i) for i in range(X.dimension()+1)]
            [[1], [x1_1]]


        The 3-Kronecker quiver::

            sage: from quiver import *
            sage: Q, d = GeneralizedKroneckerQuiver(3), vector([2,3])
            sage: theta = vector([3,-2])
            sage: X = QuiverModuliSpace(Q, d, theta, condition="semistable")
            sage: chi = vector([-1,1])
            sage: A = X.chow_ring(chi=chi)
            sage: I = A.defining_ideal()
            sage: [I.normal_basis(i) for i in range(X.dimension()+1)]
            [[1],
            [x1_1],
            [x0_2, x1_1^2, x1_2],
            [x1_1^3, x1_1*x1_2, x1_3],
            [x1_1^2*x1_2, x1_2^2, x1_1*x1_3],
            [x1_2*x1_3],
            [x1_3^2]]

        The 5-subspaces quiver::

            sage: from quiver import *
            sage: Q, d = SubspaceQuiver(5), vector([1,1,1,1,1,2])
            sage: theta = vector([2,2,2,2,2,-5])
            sage: X = QuiverModuliSpace(Q, d, theta, condition="semistable")
            sage: chi = vector([-1,-1,-1,-1,-1,3])
            sage: A = X.chow_ring(chi=chi)
            sage: I = A.defining_ideal()
            sage: [I.normal_basis(i) for i in range(X.dimension()+1)]
            [[1], [x1_1, x2_1, x3_1, x4_1, x5_1], [x5_2]]

        """
        Q, d, theta = self._Q, self._d, self._theta
        n = Q.number_of_vertices()

        # This implementation only works if d is theta-coprime
        # which implies that d is indivisible.
        assert Q.is_theta_coprime(d, theta)

        # if a linearization is not given we compute one here.
        if chi is None:
            [g, m] = extended_gcd(d.list())
            chi = vector(m)

        # chi must have integer entries
        assert all(QQ(c).denominator() == 1 for c in chi)
        """Make sure that chi has weight one, i.e.,
        provides a retraction for X*(PG) --> X*(G)."""
        assert chi * d == 1

        if chernClasses is None:
            chernClasses = [
                "x%s_%s" % (i, r) for i in range(n) for r in range(1, d[i] + 1)
            ]

        taut = self._QuiverModuli__tautological_presentation(
            inRoots=False, chernClasses=chernClasses
        )
        A, generator, rels = taut["ParentRing"], taut["Generators"], taut["Relations"]

        I = A.ideal(rels) + A.ideal(sum([chi[i] * generator(i, 0) for i in range(n)]))

        return QuotientRing(A, I, names=chernClasses)

    def chern_class_line_bundle(self, eta, chernClasses=None):
        r"""
        Returns the first Chern class of the line bundle

        .. MATH::

            L(\eta) = \bigotimes_{i \in Q_0} \det(U_i)^{-\eta_i},

        where :math:`\eta` is a character of :math:`PG_d`.

        INPUT:

        - ``eta`` -- character of :math:`PG_d` as vector in :math:`\mathbb{Z}Q_0`

        """

        A = self.chow_ring(chi=None, chernClasses=chernClasses)
        n = self._Q.number_of_vertices()
        d = self._d

        return -sum([eta[i] * A.gen(sum([d[j] for j in range(i)])) for i in range(n)])

    def chern_character_line_bundle(self, eta, chernClasses=None):
        r"""
        Computes the Chern character of L(eta).

        The Chern character of a line bundle `L` with first Chern class `x`
        is given by :math:`e^x = 1 + x + \frac{x^2}{2} + \frac{x^3}{6} + \dots`
        """

        N = self.dimension()
        x = self.chern_class_line_bundle(eta, chernClasses=chernClasses)
        return sum([x**i / factorial(i) for i in range(N + 1)])

    def total_chern_class_universal(self, i, chi, chernClasses=None):
        """Gives the total Chern class of the universal bundle U_i(chi)."""

        A = self.chow_ring(chi, chernClasses=chernClasses)
        d = self._d

        return 1 + sum(
            [A.gen(r + sum([d[j] for j in range(i - 1)])) for r in range(d[i - 1])]
        )

    def point_class(self, chi=None, chernClasses=None):
        r"""
        Returns the point class as an expression in Chern classes of the
        :math:`U_i` (``chi``).

        The point class is given as the homogeneous component of degree
        :math:`\mathrm{dim} X` of the expression

        .. MATH::

            \prod_{a \in Q_1} c(U_{t(a)})^{d_{s(a)}} / (\prod_{i \in Q_0} c(U_i)^{d_i})

        EXAMPLES

        :math:`\mathbb{P}^7` as a quiver moduli space
        of a generalized Kronecker quiver::

            sage: from quiver import *
            sage: Q = GeneralizedKroneckerQuiver(8)
            sage: d = vector([1,1])
            sage: theta = vector([1,-1])
            sage: X = QuiverModuliSpace(Q,d,theta,condition="semistable")
            sage: chi = vector([1,0])
            sage: X.point_class(chi,chernClasses=['o','h'])
            h^7

        Our favorite 6-fold::

            sage: from quiver import *
            sage: Q = GeneralizedKroneckerQuiver(3)
            sage: d = vector([2,3])
            sage: theta = vector([3,-2])
            sage: X = QuiverModuliSpace(Q,d,theta,condition="semistable")
            sage: chi = vector([-1,1])
            sage: X.point_class(chi,chernClasses=['x1','x2','y1','y2','y3'])
            y3^2

        A moduli space of the 5-subspaces quiver;
        it agrees with the blow-up of :math:`\mathbb{P}^2` in 4 points
        in general position::

            sage: from quiver import *
            sage: Q = SubspaceQuiver(5)
            sage: d = vector([1,1,1,1,1,2])
            sage: theta = vector([2,2,2,2,2,-5])
            sage: X = QuiverModuliSpace(Q,d,theta,condition="semistable")
            sage: chi = vector([-1,-1,-1,-1,-1,3])
            sage: X.point_class(chi,chernClasses=['x1','x2','x3','x4','x5','y','z'])
            1/2*z

        """

        Q, d = self._Q, self._d
        n = Q.number_of_vertices()
        a = Q.adjacency_matrix()
        N = self.dimension()

        A = self.chow_ring(chi=chi, chernClasses=chernClasses)
        pi = A.cover()  # The quotient map
        sect = A.lifting_map()  # A choice of a section of pi

        if chi is None:
            [g, m] = extended_gcd(d.list())
            chi = vector(m)

        my_numerator = prod(
            [
                self.total_chern_class_universal(j + 1, chi, chernClasses=chernClasses)
                ** (d * a.column(j))
                for j in range(n)
            ]
        )
        my_denom = prod(
            [
                self.total_chern_class_universal(i + 1, chi, chernClasses=chernClasses)
                ** d[i]
                for i in range(n)
            ]
        )

        quotient = my_numerator / my_denom

        return pi(sect(quotient).homogeneous_components()[N])

    def degree(self, eta=None, chernClasses=None):
        r"""Computes the degree of the ample line bundle given by eta."""
        # TODO: Need check for ampleness first

        if eta is None:
            eta = self._Q.canonical_stability_parameter(self._d)

        N = self.dimension()
        c = self.chern_class_line_bundle(eta, chernClasses=chernClasses)
        p = self.point_class(chernClasses=chernClasses)

        return c**N / p

    def todd_class(self):
        r"""
        The Todd class of `X` is the Todd class of the tangent bundle.

        For quiver moduli it computes as

        # TODO reference Chow paper

        .. MATH::

            td(X) =
            (\prod_{a:i \to j \in Q_1} \prod_{p=1}^{d_j} \prod_{q=1}^{d_i} Q(t_{j,q} -
            t_{i,p}))/(prod_{i \in Q_0} \prod_{p,q=1}^{d_i} Q(t_{i,q} - t_{i,p}))
        """

        def todd_generating_series(t, n):
            r"""
            We call the series :math:`Q(t) = t/(1-e^{-t})` the Todd generating series.

            The function computes the terms of this series up to degree n."""
            B = [bernoulli(i) for i in range(n + 1)]
            return sum([(-1) ^ i * B[i] / factorial(i) * t ^ i for i in range(n + 1)])

        def truncate(f, n):
            r"""
            Takes an element in a graded ring and discards
            all homogeneous components of degree > n"""
            hom = f.homogeneous_components()
            keyList = [i for i in hom]
            return sum([hom[i] for i in filter(lambda i: i <= n, keyList)])

        raise NotImplementedError()

    # TODO: This is maybe too specific.
    # def diagonal(self, chi=None):
    #     """Computes the class of the diagonal in the Chow ring of X x X where X is the quiver moduli space."""
    #     """It is given by the homogeneous component of degree dim X = 1 - <d,d> of the expression c(F)/C(E), where E = bigoplus_{i in Q_0} U_i^vee boxtimes U_i and F = bigoplus_{a in Q_1} U_{s(a)}^vee boxtimes U_{t(a)} = bigoplus_{i,j in Q_0} (U_i^vee boxtimes U_j)^{a_ij}."""

    #     """
    #     EXAMPLES

    #     P^2 as a quiver moduli space:
    #     sage: from quiver import *
    #     sage: Q = GeneralizedKroneckerQuiver(3)
    #     sage: d = vector([1,1])
    #     sage: theta = vector([1,-1])
    #     sage: X = QuiverModuliSpace(Q,d,theta,condition="semistable")
    #     sage: X.diagonal()
    #     x1_1^2 + x1_1*y1_1 + y1_1^2

    #     """

    #     Q, d, theta = self._Q, self._d, self._theta
    #     n = Q.number_of_vertices()
    #     N = self.dimension()
    #     a = Q.adjacency_matrix()

    #     di = self._QuiverModuli__tautological_presentation()
    #     A = di["Generators"]
    #     I = di["Relations"] + A.ideal(chi)

    #     chernClasses1 = ['x%s_%s'%(i,r) for i in range(1,n+1) for r in range(1,d[i-1]+1)]
    #     chernClasses2 = ['y%s_%s'%(i,r) for i in range(1,n+1) for r in range(1,d[i-1]+1)]
    #     chernClasses = chernClasses1+chernClasses2

    #     AxA = PolynomialRing(QQ,chernClasses)
    #     inclusion1 = A.hom(chernClasses1,AxA)
    #     inclusion2 = A.hom(chernClasses2,AxA)
    #     B = QuotientRing(AxA,inclusion1(I) + inclusion2(I),names=chernClasses)

    #     pi = B.cover() # The quotient map AxA --> B
    #     sect = B.lifting_map() # A choice of a section of pi

    #     chernRoots1 = ['t%s_%s'%(i,r) for i in range(1,n+1) for r in range(1,d[i-1]+1)]
    #     chernRoots2 = ['u%s_%s'%(i,r) for i in range(1,n+1) for r in range(1,d[i-1]+1)]
    #     chernRoots = chernRoots1+chernRoots2
    #     RxR = PolynomialRing(QQ,chernRoots)

    #     def generatorRxR1(i,r):
    #         """Returns generatorRxR1(i,r) = t{i+1}_{r+1}."""
    #         return RxR.gen(r + sum([d[j] for j in range(i)]))

    #     def generatorRxR2(i,r):
    #         """Returns generatorRxR2(i,r) = u{i+1}_{r+1}."""
    #         return RxR.gen(sum([d[j] for j in range(n)]) + r + sum([d[j] for j in range(i)]))

    #     E = SymmetricFunctions(ZZ).e()
    #     elementarySymmetric1 = []
    #     elementarySymmetric2 = []
    #     for i in range(n):
    #         elementarySymmetric1 = elementarySymmetric1 + [E([k]).expand(d[i], alphabet=[generatorRxR1(i,r) for r in range(d[i])]) for k in range(1,d[i]+1)]
    #         elementarySymmetric2 = elementarySymmetric2 + [E([k]).expand(d[i], alphabet=[generatorRxR2(i,r) for r in range(d[i])]) for k in range(1,d[i]+1)]
    #     elementarySymmetric = elementarySymmetric1 + elementarySymmetric2
    #     """Map xi_r to the r-th elementary symmetric function in ti_1,...,ti_{d_i} and yi_r to the same in ui_1,...,ui_{d_i}."""
    #     inclusion = AxA.hom(elementarySymmetric, RxR)

    #     def total_chern_class_boxproduct(i,j):
    #         """Computes the total Chern class of U_i^vee boxtimes U_j"""
    #         c = prod([(1-generatorRxR1(i,r)+generatorRxR2(j,s)) for r in range(d[i]) for s in range(d[j])])
    #         return pi(inclusion.inverse_image(c))

    #     numerator = prod([total_chern_class_boxproduct(i,j)**a[i,j] for i in range(n) for j in range(n)])
    #     denominator = prod([total_chern_class_boxproduct(i,i) for i in range(n)])
    #     quotient = numerator/denominator

    #     return pi(sect(quotient).homogeneous_components()[N])


class QuiverModuliStack(QuiverModuli):
    def __init__(self, Q, d, theta=None, denom=sum, condition="semistable"):
        r"""
        Constructor for a quiver moduli stack.

        This is the quiver moduli space as a stack.

        INPUT:

        - ``Q`` -- quiver

        - ``d`` --- dimension vector

        - ``theta`` -- stability parameter (default: canonical stability parameter)

        - ``denom`` -- denominator for slope stability (default: ``sum``), needs to be
          effective on the simple roots

        - ``condition`` -- whether to include all semistables, or only stables
          (default: "semistable")

        EXAMPLES:

        An example::

            sage: from quiver import *
            sage: Q = KroneckerQuiver(3)
            sage: X = QuiverModuliStack(Q, [2, 3])

        """
        QuiverModuli.__init__(self, Q, d, theta=theta, denom=denom, condition=condition)

    def _repr_(self):
        r""".
        Give a shorthand string presentation for the quiver moduli stack

        EXAMPLES:

        A Kronecker moduli stack::

            sage: from quiver import *
            sage: Q = KroneckerQuiver(3)
            sage: QuiverModuliStack(Q, (2, 3))
            moduli stack of semistable representations, with
            - Q = 3-Kronecker quiver
            - d = (2, 3)
            - θ = (9, -6)

        """
        if self.get_custom_name():
            return self.get_custom_name()

        return super()._QuiverModuli__repr_helper("moduli stack")

    def repr(self):
        r"""
        Give a shorthand string presentation for a quiver moduli stack.

        EXAMPLES:

        A Kronecker moduli spac::

            sage: from quiver import *
            sage: Q = KroneckerQuiver(3)
            sage: QuiverModuliStack(Q, (2, 3))
            moduli stack of semistable representations, with
            - Q = 3-Kronecker quiver
            - d = (2, 3)
            - θ = (9, -6)

        """
        return self._repr_()

    def dimension(self):
        r"""
        Computes the dimension of the moduli stack :math:`[R^{(s)st}/G]`.

        This is the dimension of a quotient stack, thus we use

        .. MATH::

            dim [R^{{\rm (s)st}}/G] = dim R^{{\rm (s)st}} - dim G

        The dimension turns out to be :math:`-\langle d,d\rangle`
        if the (semi-)stable locus is non-empty"""
        # setup shorthand
        Q, d, theta = self._Q, self._d, self._theta

        if self.is_nonempty():
            return -Q.euler_form(d, d)
        else:
            return -Infinity

    def is_smooth(self) -> bool:
        # TODO think about the empty case, should it be smooth?
        return True

    def motive(self):
        r"""Gives an expression for the motive of the semistable moduli stack
        in an appropriate localization of K_0(Var)

        # TODO more explanation

        EXAMPLES:

        Loop quivers::

            sage: from quiver import *
            sage: Q, d, theta = LoopQuiver(0), vector([2]), vector([0])
            sage: X = QuiverModuliStack(Q, d, theta, condition="semistable")
            sage: X.motive()
            1/(L^4 - L^3 - L^2 + L)
            sage: Q, d, theta = LoopQuiver(1), vector([2]), vector([0])
            sage: X = QuiverModuliStack(Q, d, theta, condition="semistable")
            sage: X.motive()
            L^3/(L^3 - L^2 - L + 1)

        The 3-Kronecker quiver::

            sage: Q, d = GeneralizedKroneckerQuiver(3), vector([2,3])
            sage: theta = vector([3,-2])
            sage: X = QuiverModuliStack(Q, d, theta, condition="semistable")
            sage: X.motive()
            (-L^6 - L^5 - 3*L^4 - 3*L^3 - 3*L^2 - L - 1)/(L - 1)

        """

        # Only for semistable.
        # For stable, we don't know what the motive is. It's not pure in general.
        assert self._condition == "semistable"
        # TODO well: if we have stable == semistable then we can also compute it!

        # setup shorthand
        Q, d, theta = self._Q, self._d, self._theta

        # TODO allow some other ring?
        K = FunctionField(QQ, "L")
        L = K.gen(0)

        # TODO coercion needs to be checked here
        if theta == Q.zero_vector():
            num = L ** (-Q.tits_form(d))
            den = prod(
                [
                    prod([(1 - L ** (-nu)) for nu in range(1, d[i] + 1)])
                    for i in range(Q.number_of_vertices())
                ]
            )
            return num / den
        else:
            # TODO use proper=True, nonzero=True, or maybe not?
            # in any case, the next 6 lines are an atrocity
            I = Q.all_subdimension_vectors(d)
            I = list(filter(lambda e: e != Q.zero_vector() and e != d, I))
            I = list(filter(lambda e: Q.slope(e, theta) > Q.slope(d, theta), I))
            I = I + [Q.zero_vector(), d]
            I = [Q._coerce_dimension_vector(e) for e in I]
            # TODO I believe max(d) on a dict should give the wrong result
            I.sort(key=(lambda e: Q._deglex_key(e, b=max(d) + 1)))

            # Now define a matrix T of size NxN whose entry at position (i,j) is
            # L^<e-f,e>*mot(f-e) if e = I[i] is a subdimension vector of f = I[j]
            # and 0 otherwise
            # TODO it's bad to have a function motive inside a motive method
            def motive(e):
                return QuiverModuliStack(
                    Q, e, Q.zero_vector(), condition="semistable"
                ).motive()

            N = len(I)
            T = matrix(K, N)
            for i in range(N):
                for j in range(i, N):
                    e, f = I[i], I[j]
                    if Q.is_subdimension_vector(e, f):
                        T[i, j] = L ** (Q.euler_form(e - f, e)) * motive(f - e)

            # Solve system of linear equations T*x = e_N
            # and extract entry 0 of the solution x.
            y = vector([0 for i in range(N)])
            y[N - 1] = 1
            x = T.solve_right(y)

            return x[0]

    def chow_ring(self, chernClasses=None):
        r"""Returns the Chow ring of the quotient stack.

        INPUT:

        - ``chernClasses``: list of Strings

        OUTPUT: ring
        """
        # setup shorthand
        Q, d = self._Q, self._d

        # TODO there is very similar code earlier
        if chernClasses is None:
            chernClasses = [
                "x%s_%s" % (i, r)
                for i in range(Q.number_of_vertices())
                for r in range(1, d[i] + 1)
            ]

        taut = self._QuiverModuli__tautological_presentation(
            inRoots=False, chernClasses=chernClasses
        )
        A, _, rels = taut["ParentRing"], taut["Generators"], taut["Relations"]

        return QuotientRing(A, A.ideal(rels), names=chernClasses)


class SmoothModel:
    """How about this: instead of a separate class SmoothModel,
    we could define a method framed_moduli_space(self,n)
    inside the class QuiverModuliSpace which returns another quiver moduli space.
    After all, it is itself a quiver moduli space.

    #TODO (Pieter) yes, I agree with this
    """

    def __init__(self):
        pass

    def betti_numbers(self):
        raise NotImplementedError()


"""Auxiliary methods:"""


def extended_gcd(x):
    """Computes the gcd and the Bezout coefficients of a list of integers."""
    # This exists for two integers but there seems to be
    # no implementation for more than one.
    # That's astonishing.

    n = len(x)
    if n == 1:
        return [x, [1]]
    if n == 2:
        (g, a, b) = xgcd(x[0], x[1])
        return [g, [a, b]]
    if n > 2:
        (g, a, b) = xgcd(x[0], x[1])
        y = [g] + [x[i] for i in range(2, n)]
        [d, c] = extended_gcd(y)
        m = [c[0] * a, c[0] * b] + [c[i] for i in range(1, n - 1)]
        return [d, m]<|MERGE_RESOLUTION|>--- conflicted
+++ resolved
@@ -2062,7 +2062,6 @@
             raise NotImplementedError()
 
     def is_projective(self) -> bool:
-<<<<<<< HEAD
         # TODO need more tests
         r"""
         Check whether the moduli space is projective
@@ -2092,51 +2091,6 @@
         # in the stable case we need semistable == stable
         if self._condition == "stable":
             return self.semistable_equals_stable()
-=======
-        r"""
-        Checks if the moduli space is projective.
-
-        OUTPUT: whether the moduli space is projective
-
-        The moduli space of semistable representations is always projective, while
-        the moduli space of stable representations is only always quasiprojective.
-        The latter will be projective if and only if
-        :math:`R^{\theta\mathrm{sst}}(Q,d) = R^{\theta\mathrm{st}}(Q,d)`, i.e., if
-        there are no properly semistable representations.
-
-        EXAMPLES:
-
-        Being :math:`\theta`-coprime ensures that properly semistables don't exist::
-
-            sage: from quiver import *
-            sage: Q, d= GeneralizedKroneckerQuiver(3), vector([2, 3])
-            sage: theta = vector([3, -2])
-            sage: X = QuiverModuliSpace(Q, d, theta, condition="stable")
-            sage: X.is_projective()
-            True
-
-        Without this assumption, the moduli space is not necessarily projective::
-
-            sage: Q, d= GeneralizedKroneckerQuiver(3), vector([3, 3])
-            sage: theta = vector([1, -1])
-            sage: X = QuiverModuliSpace(Q, d, theta, condition="stable")
-            sage: X.is_projective()
-            False
-
-        """
-        # TODO is this not just stable==semistable if condition is stable, and True if
-        # condition is semistable?
-        # Gianni thinks that the quiver also needs to be acyclic, but that sufficent?
-
-        if self._Q.is_acyclic():
-            if self._condition == "stable" and self.is_nonempty():
-                return self.semistable_equals_stable()
-            elif self._condition == "semistable":
-                return self.is_nonempty()
-        else:
-            # projective over affine is never projective?
-            raise NotImplementedError()
->>>>>>> d79ad878
 
     def picard_rank(self):
         r"""
